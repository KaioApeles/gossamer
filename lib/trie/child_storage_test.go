--- conflicted
+++ resolved
@@ -4,19 +4,11 @@
 package trie
 
 import (
-<<<<<<< HEAD
 	"encoding/binary"
 	"fmt"
 	"testing"
 
 	"github.com/stretchr/testify/assert"
-=======
-	"bytes"
-	"encoding/binary"
-	"reflect"
-	"testing"
-
->>>>>>> 32da529f
 	"github.com/stretchr/testify/require"
 )
 
@@ -122,44 +114,5 @@
 	err = trieThatHoldsAChildTrie.ClearFromChild(keyToChild, keyInChild)
 	require.NoError(t, err)
 
-<<<<<<< HEAD
 	fmt.Printf("After Clear Parent Trie Hash %s\n", trieThatHoldsAChildTrie.MustHash().String())
-	//fmt.Printf("After Clear Child Trie Hash %s\n", trieThatHoldsAChildTrie.MustGetChild(keyToChild).MustHash().String())
-=======
-	if !bytes.Equal(valueRes, testValue) {
-		t.Fatalf("Fail: got %x expected %x", valueRes, testValue)
-	}
-}
-
-func TestChildTrieHashAfterClear(t *testing.T) {
-	trieThatHoldsAChildTrie := NewEmptyTrie()
-	originalEmptyHash := trieThatHoldsAChildTrie.MustHash()
-
-	keyToChild := []byte("crowdloan")
-	keyInChild := []byte("account-alice")
-	contributed := uint64(1000)
-	contributedWith := make([]byte, 8)
-	binary.BigEndian.PutUint64(contributedWith, contributed)
-
-	err := trieThatHoldsAChildTrie.PutIntoChild(keyToChild, keyInChild, contributedWith)
-	require.NoError(t, err)
-
-	// the parent trie hash SHOULT NOT BE EQUAL to the original
-	// empty hash since it contains a value
-	require.NotEqual(t, originalEmptyHash, trieThatHoldsAChildTrie.MustHash())
-
-	// ensure the value is inside the child trie
-	valueStored, err := trieThatHoldsAChildTrie.GetFromChild(keyToChild, keyInChild)
-	require.NoError(t, err)
-	require.Equal(t, contributed, binary.BigEndian.Uint64(valueStored))
-
-	// clear child trie key value
-	err = trieThatHoldsAChildTrie.ClearFromChild(keyToChild, keyInChild)
-	require.NoError(t, err)
-
-	// the parent trie hash SHOULD BE EQUAL to the original
-	// empty hash since now it does not have any other value in it
-	require.Equal(t, originalEmptyHash, trieThatHoldsAChildTrie.MustHash())
-
->>>>>>> 32da529f
 }