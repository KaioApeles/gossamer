--- conflicted
+++ resolved
@@ -1056,19 +1056,11 @@
 			setupInstance: func(t *testing.T) *Instance {
 				inst := NewTestInstance(t, runtime.HOST_API_TEST_RUNTIME)
 
-				err := inst.Context.Storage.SetChild(testChildKey, trie.NewEmptyTrie())
+				err := inst.Context.Storage.SetChild(testChildKey, trie.NewEmptyTrie(), trie.V0)
 				require.NoError(t, err)
 
-<<<<<<< HEAD
-	err := inst.Context.Storage.SetChild(testChildKey, trie.NewEmptyTrie(), trie.V0)
-	require.NoError(t, err)
-
-	for _, kv := range testKeyValuePair {
-		err = inst.Context.Storage.SetChildStorage(testChildKey, kv.key, kv.value, trie.V0)
-		require.NoError(t, err)
-=======
 				for _, kv := range testKeyValuePair {
-					err = inst.Context.Storage.SetChildStorage(testChildKey, kv.key, kv.value)
+					err = inst.Context.Storage.SetChildStorage(testChildKey, kv.key, kv.value, trie.V0)
 					require.NoError(t, err)
 				}
 
@@ -1086,18 +1078,17 @@
 			setupInstance: func(t *testing.T) *Instance {
 				inst := NewTestInstance(t, runtime.HOST_API_TEST_RUNTIME)
 
-				err := inst.Context.Storage.SetChild(testChildKey, trie.NewEmptyTrie())
+				err := inst.Context.Storage.SetChild(testChildKey, trie.NewEmptyTrie(), trie.V0)
 				require.NoError(t, err)
 
 				kv := testKeyValuePair[0]
-				err = inst.Context.Storage.SetChildStorage(testChildKey, kv.key, kv.value)
+				err = inst.Context.Storage.SetChildStorage(testChildKey, kv.key, kv.value, trie.V0)
 				require.NoError(t, err)
 
 				return inst
 			},
 			expected: nil,
 		},
->>>>>>> c7d574bb
 	}
 
 	for tname, tt := range testcases {
