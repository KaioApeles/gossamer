// Copyright 2023 ChainSafe Systems (ON)
// SPDX-License-Identifier: LGPL-3.0-only

package wazero_runtime

import (
	"context"
	"crypto/rand"
	"encoding/binary"
	"fmt"
	"math/big"
	"reflect"
	"time"

	"github.com/ChainSafe/gossamer/internal/log"
	"github.com/ChainSafe/gossamer/lib/common"
	"github.com/ChainSafe/gossamer/lib/crypto"
	"github.com/ChainSafe/gossamer/lib/crypto/ed25519"
	"github.com/ChainSafe/gossamer/lib/crypto/secp256k1"
	"github.com/ChainSafe/gossamer/lib/crypto/sr25519"
	"github.com/ChainSafe/gossamer/lib/runtime"
	"github.com/ChainSafe/gossamer/lib/transaction"
	"github.com/ChainSafe/gossamer/lib/trie"
	"github.com/ChainSafe/gossamer/lib/trie/proof"
	"github.com/ChainSafe/gossamer/pkg/scale"
	"github.com/tetratelabs/wazero/api"
)

var (
	logger = log.NewFromGlobal(
		log.AddContext("pkg", "runtime"),
		log.AddContext("module", "wazero"),
	)

	noneEncoded            []byte = []byte{0x00}
	emptyByteVectorEncoded []byte = scale.MustMarshal([]byte{})
)

const (
	validateSignatureFail = "failed to validate signature"
)

// toPointerSize converts an uint32 pointer and uint32 size
// to an int64 pointer size.
func newPointerSize(ptr, size uint32) (pointerSize uint64) {
	return uint64(ptr) | (uint64(size) << 32)
}

// splitPointerSize converts a 64bit pointer size to an
// uint32 pointer and a uint32 size.
func splitPointerSize(pointerSize uint64) (ptr, size uint32) {
	return uint32(pointerSize), uint32(pointerSize >> 32)
}

// read will read from 64 bit pointer size and return a byte slice
func read(m api.Module, pointerSize uint64) (data []byte) {
	ptr, size := splitPointerSize(pointerSize)
	data, ok := m.Memory().Read(ptr, size)
	if !ok {
		panic("write overflow")
	}
	return data
}

// copies a Go byte slice to wasm memory and returns the corresponding
// 64 bit pointer size.
func write(m api.Module, allocator *runtime.FreeingBumpHeapAllocator, data []byte) (pointerSize uint64, err error) {
	size := uint32(len(data))
	pointer, err := allocator.Allocate(size)
	if err != nil {
		return 0, fmt.Errorf("allocating: %w", err)
	}

	ok := m.Memory().Write(pointer, data)
	if !ok {
		return 0, fmt.Errorf("out of range")
	}
	return newPointerSize(pointer, size), nil
}

func mustWrite(m api.Module, allocator *runtime.FreeingBumpHeapAllocator, data []byte) (pointerSize uint64) {
	pointerSize, err := write(m, allocator, data)
	if err != nil {
		panic(err)
	}
	return pointerSize
}

func ext_logging_log_version_1(ctx context.Context, m api.Module, level int32, targetData, msgData uint64) {
	target := string(read(m, targetData))
	msg := string(read(m, msgData))

	switch int(level) {
	case 0:
		logger.Critical("target=" + target + " message=" + msg)
	case 1:
		logger.Warn("target=" + target + " message=" + msg)
	case 2:
		logger.Info("target=" + target + " message=" + msg)
	case 3:
		logger.Debug("target=" + target + " message=" + msg)
	case 4:
		logger.Trace("target=" + target + " message=" + msg)
	default:
		logger.Errorf("level=%d target=%s message=%s", int(level), target, msg)
	}
}

func ext_crypto_ed25519_generate_version_1(
	ctx context.Context, m api.Module, keyTypeID uint32, seedSpan uint64) uint32 {
	id, ok := m.Memory().Read(keyTypeID, 4)
	if !ok {
		panic("out of range read")
	}
	seedBytes := read(m, seedSpan)

	var seed *[]byte
	err := scale.Unmarshal(seedBytes, &seed)
	if err != nil {
		logger.Warnf("cannot generate key: %s", err)
		return 0
	}

	var kp *ed25519.Keypair

	if seed != nil {
		kp, err = ed25519.NewKeypairFromMnenomic(string(*seed), "")
	} else {
		kp, err = ed25519.GenerateKeypair()
	}

	if err != nil {
		logger.Warnf("cannot generate key: %s", err)
		return 0
	}

	rtCtx := ctx.Value(runtimeContextKey).(*runtime.Context)
	if rtCtx == nil {
		panic("nil runtime context")
	}

	ks, err := rtCtx.Keystore.GetKeystore(id)
	if err != nil {
		logger.Warnf("error for id 0x%x: %s", id, err)
		return 0
	}

	err = ks.Insert(kp)
	if err != nil {
		logger.Warnf("failed to insert key: %s", err)
		return 0
	}

	ret, err := write(m, rtCtx.Allocator, kp.Public().Encode())
	if err != nil {
		logger.Warnf("failed to allocate memory: %s", err)
		return 0
	}

	logger.Debug("generated ed25519 keypair with public key: " + kp.Public().Hex())
	return uint32(ret)
}

func ext_crypto_ed25519_public_keys_version_1(ctx context.Context, m api.Module, keyTypeID uint32) uint64 {
	id, ok := m.Memory().Read(keyTypeID, 4)
	if !ok {
		panic("out of range read")
	}

	rtCtx := ctx.Value(runtimeContextKey).(*runtime.Context)
	if rtCtx == nil {
		panic("nil runtime context")
	}

	ks, err := rtCtx.Keystore.GetKeystore(id)
	if err != nil {
		logger.Warnf("error for id 0x%x: %s", id, err)
		ret, err := write(m, rtCtx.Allocator, []byte{0})
		if err != nil {
			panic(err)
		}
		return ret
	}

	if ks.Type() != crypto.Ed25519Type && ks.Type() != crypto.UnknownType {
		logger.Warnf(
			"error for id 0x%x: keystore type is %s and not the expected ed25519",
			id, ks.Type())
		ret, err := write(m, rtCtx.Allocator, []byte{0})
		if err != nil {
			panic(err)
		}
		return ret
	}

	keys := ks.PublicKeys()
	var encodedKeys []byte
	for _, key := range keys {
		encodedKeys = append(encodedKeys, key.Encode()...)
	}

	prefix, err := scale.Marshal(big.NewInt(int64(len(keys))))
	if err != nil {
		logger.Errorf("failed to allocate memory: %s", err)
		ret, err := write(m, rtCtx.Allocator, []byte{0})
		if err != nil {
			panic(err)
		}
		return ret
	}

	keysPtr, err := write(m, rtCtx.Allocator, append(prefix, encodedKeys...))
	if err != nil {
		logger.Errorf("failed to allocate memory: %s", err)
		ret, err := write(m, rtCtx.Allocator, []byte{0})
		if err != nil {
			panic(err)
		}
		return ret
	}
	return keysPtr
}

func ext_crypto_ed25519_sign_version_1(ctx context.Context, m api.Module, keyTypeID, key uint32, msg uint64) uint64 {
	rtCtx := ctx.Value(runtimeContextKey).(*runtime.Context)
	if rtCtx == nil {
		panic("nil runtime context")
	}

	id, ok := m.Memory().Read(keyTypeID, 4)
	if !ok {
		panic("out of range read")
	}

	pubKeyData, ok := m.Memory().Read(key, 32)
	if !ok {
		panic("out of range read")
	}

	pubKey, err := ed25519.NewPublicKey(pubKeyData)
	if err != nil {
		logger.Errorf("failed to get public keys: %s", err)
		return mustWrite(m, rtCtx.Allocator, noneEncoded)
	}

	ks, err := rtCtx.Keystore.GetKeystore(id)
	if err != nil {
		logger.Warnf("error for id 0x%x: %s", id, err)
		return mustWrite(m, rtCtx.Allocator, noneEncoded)
	}

	signingKey := ks.GetKeypair(pubKey)
	if signingKey == nil {
		logger.Error("could not find public key " + pubKey.Hex() + " in keystore")
		return mustWrite(m, rtCtx.Allocator, noneEncoded)
	}

	sig, err := signingKey.Sign(read(m, msg))
	if err != nil {
		logger.Error("could not sign message")
		return mustWrite(m, rtCtx.Allocator, noneEncoded)
	}

	var fixedSize [64]byte
	copy(fixedSize[:], sig)
	return mustWrite(m, rtCtx.Allocator, scale.MustMarshal(&fixedSize))
}

func ext_crypto_ed25519_verify_version_1(ctx context.Context, m api.Module, sig uint32, msg uint64, key uint32) uint32 {
	rtCtx := ctx.Value(runtimeContextKey).(*runtime.Context)
	if rtCtx == nil {
		panic("nil runtime context")
	}

	memory := m.Memory()
	sigVerifier := rtCtx.SigVerifier

	signature, ok := memory.Read(sig, 64)
	if !ok {
		panic("read overflow")
	}
	message := read(m, msg)
	pubKeyData, ok := memory.Read(key, 32)
	if !ok {
		panic("read overflow")
	}

	pubKey, err := ed25519.NewPublicKey(pubKeyData)
	if err != nil {
		logger.Error("failed to create public key")
		return 0
	}

	if sigVerifier.IsStarted() {
		signature := crypto.SignatureInfo{
			PubKey:     pubKey.Encode(),
			Sign:       signature,
			Msg:        message,
			VerifyFunc: ed25519.VerifySignature,
		}
		sigVerifier.Add(&signature)
		return 1
	}

	if ok, err := pubKey.Verify(message, signature); err != nil || !ok {
		logger.Error("failed to verify")
		return 0
	}

	logger.Debug("verified ed25519 signature")
	return 1
}

func ext_crypto_secp256k1_ecdsa_recover_version_1(ctx context.Context, m api.Module, sig, msg uint32) uint64 {
	rtCtx := ctx.Value(runtimeContextKey).(*runtime.Context)
	if rtCtx == nil {
		panic("nil runtime context")
	}

	// msg must be the 32-byte hash of the message to be signed.
	// sig must be a 65-byte compact ECDSA signature containing the
	// recovery id as the last element
	message, ok := m.Memory().Read(msg, 32)
	if !ok {
		panic("read overflow")
	}
	signature, ok := m.Memory().Read(sig, 65)
	if !ok {
		panic("read overflow")
	}

	res := scale.NewResult([64]byte{}, nil)

	pub, err := secp256k1.RecoverPublicKey(message, signature)
	if err != nil {
		logger.Errorf("failed to recover public key: %s", err)
		err := res.Set(scale.Err, nil)
		if err != nil {
			panic(err)
		}
		ret, err := write(m, rtCtx.Allocator, scale.MustMarshal(res))
		if err != nil {
			panic(err)
		}
		return ret
	}

	logger.Debugf(
		"recovered public key of length %d: 0x%x",
		len(pub), pub)

	var fixedSize [64]byte
	copy(fixedSize[:], pub[1:])

	err = res.Set(scale.OK, fixedSize)
	if err != nil {
		panic(err)
	}

	ret, err := write(m, rtCtx.Allocator, scale.MustMarshal(res))
	if err != nil {
		panic(err)
	}
	return ret
}

func ext_crypto_secp256k1_ecdsa_recover_version_2(ctx context.Context, m api.Module, sig, msg uint32) uint64 {
	return ext_crypto_secp256k1_ecdsa_recover_version_1(ctx, m, sig, msg)
}

func ext_crypto_ecdsa_verify_version_2(ctx context.Context, m api.Module, sig uint32, msg uint64, key uint32) uint32 {
	rtCtx := ctx.Value(runtimeContextKey).(*runtime.Context)
	if rtCtx == nil {
		panic("nil runtime context")
	}

	sigVerifier := rtCtx.SigVerifier

	message := read(m, msg)
	signature, ok := m.Memory().Read(sig, 64)
	if !ok {
		panic("read overflow")
	}
	pubKey, ok := m.Memory().Read(key, 33)
	if !ok {
		panic("read overflow")
	}

	pub := new(secp256k1.PublicKey)
	err := pub.Decode(pubKey)
	if err != nil {
		logger.Errorf("failed to decode public key: %s", err)
		return 0
	}

	logger.Debugf("pub=%s, message=0x%x, signature=0x%x",
		pub.Hex(), fmt.Sprintf("0x%x", message), fmt.Sprintf("0x%x", signature))

	hash, err := common.Blake2bHash(message)
	if err != nil {
		logger.Errorf("failed to hash message: %s", err)
		return 0
	}

	if sigVerifier.IsStarted() {
		signature := crypto.SignatureInfo{
			PubKey:     pub.Encode(),
			Sign:       signature,
			Msg:        hash[:],
			VerifyFunc: secp256k1.VerifySignature,
		}
		sigVerifier.Add(&signature)
		return 1
	}

	ok, err = pub.Verify(hash[:], signature)
	if err != nil || !ok {
		message := validateSignatureFail
		if err != nil {
			message += ": " + err.Error()
		}
		logger.Errorf(message)
		return 0
	}

	logger.Debug("validated signature")
	return 1
}

func ext_crypto_secp256k1_ecdsa_recover_compressed_version_1(
	ctx context.Context, m api.Module, sig, msg uint32) uint64 {
	rtCtx := ctx.Value(runtimeContextKey).(*runtime.Context)
	if rtCtx == nil {
		panic("nil runtime context")
	}

	// msg must be the 32-byte hash of the message to be signed.
	// sig must be a 65-byte compact ECDSA signature containing the
	// recovery id as the last element
	message, ok := m.Memory().Read(msg, 32)
	if !ok {
		panic("read overflow")
	}
	signature, ok := m.Memory().Read(sig, 65)
	if !ok {
		panic("read overflow")
	}

	res := scale.NewResult([33]byte{}, nil)
	cpub, err := secp256k1.RecoverPublicKeyCompressed(message, signature)
	if err != nil {
		logger.Errorf("failed to recover public key: %s", err)
		err := res.Set(scale.Err, nil)
		if err != nil {
			panic(err)
		}
		ret, err := write(m, rtCtx.Allocator, scale.MustMarshal(res))
		if err != nil {
			panic(err)
		}
		return ret
	}

	var fixed [33]byte
	copy(fixed[:], cpub)

	err = res.Set(scale.OK, fixed)
	if err != nil {
		panic(err)
	}

	logger.Debugf(
		"recovered public key of length %d: 0x%x",
		len(cpub), cpub)

	ret, err := write(m, rtCtx.Allocator, scale.MustMarshal(res))
	if err != nil {
		panic(err)
	}

	return ret
}

func ext_crypto_secp256k1_ecdsa_recover_compressed_version_2(
	ctx context.Context, m api.Module, sig, msg uint32) uint64 {
	return ext_crypto_secp256k1_ecdsa_recover_compressed_version_1(ctx, m, sig, msg)
}

func ext_crypto_sr25519_generate_version_1(
	ctx context.Context, m api.Module, keyTypeID uint32, seedSpan uint64) uint32 {
	rtCtx := ctx.Value(runtimeContextKey).(*runtime.Context)
	if rtCtx == nil {
		panic("nil runtime context")
	}

	id, ok := m.Memory().Read(keyTypeID, 4)
	if !ok {
		panic("read overflow")
	}

	seedBytes := read(m, seedSpan)

	var seed *[]byte
	err := scale.Unmarshal(seedBytes, &seed)
	if err != nil {
		logger.Warnf("cannot generate key: %s", err)
		return 0
	}

	var kp *sr25519.Keypair
	if seed != nil {
		kp, err = sr25519.NewKeypairFromMnenomic(string(*seed), "")
	} else {
		kp, err = sr25519.GenerateKeypair()
	}

	if err != nil {
		logger.Tracef("cannot generate key: %s", err)
		panic(err)
	}

	ks, err := rtCtx.Keystore.GetKeystore(id)
	if err != nil {
		logger.Warnf("error for id "+common.BytesToHex(id)+": %s", err)
		return 0
	}

	err = ks.Insert(kp)
	if err != nil {
		logger.Warnf("failed to insert key: %s", err)
		return 0
	}

	ret, err := write(m, rtCtx.Allocator, kp.Public().Encode())
	if err != nil {
		logger.Errorf("failed to allocate memory: %s", err)
		return 0
	}

	logger.Debug("generated sr25519 keypair with public key: " + kp.Public().Hex())

	ptr, _ := splitPointerSize(ret)
	return ptr
}

func ext_crypto_sr25519_public_keys_version_1(ctx context.Context, m api.Module, keyTypeID uint32) uint64 {
	rtCtx := ctx.Value(runtimeContextKey).(*runtime.Context)
	if rtCtx == nil {
		panic("nil runtime context")
	}

	id, ok := m.Memory().Read(keyTypeID, 4)
	if !ok {
		panic("read overflow")
	}

	ks, err := rtCtx.Keystore.GetKeystore(id)
	if err != nil {
		logger.Warnf("error for id "+common.BytesToHex(id)+": %s", err)
		ret, err := write(m, rtCtx.Allocator, []byte{0})
		if err != nil {
			panic(err)
		}
		return ret
	}

	if ks.Type() != crypto.Sr25519Type && ks.Type() != crypto.UnknownType {
		logger.Warnf(
			"keystore type for id 0x%x is %s and not expected sr25519",
			id, ks.Type())
		ret, err := write(m, rtCtx.Allocator, []byte{0})
		if err != nil {
			panic(err)
		}
		return ret
	}

	keys := ks.PublicKeys()

	var encodedKeys []byte
	for _, key := range keys {
		encodedKeys = append(encodedKeys, key.Encode()...)
	}

	prefix, err := scale.Marshal(big.NewInt(int64(len(keys))))
	if err != nil {
		logger.Errorf("failed to allocate memory: %s", err)
		ret, err := write(m, rtCtx.Allocator, []byte{0})
		if err != nil {
			panic(err)
		}
		return ret
	}

	keysPtr, err := write(m, rtCtx.Allocator, append(prefix, encodedKeys...))
	if err != nil {
		logger.Errorf("failed to allocate memory: %s", err)
		ret, err := write(m, rtCtx.Allocator, []byte{0})
		if err != nil {
			panic(err)
		}
		return ret
	}

	return keysPtr
}

func ext_crypto_sr25519_sign_version_1(ctx context.Context, m api.Module, keyTypeID, key uint32, msg uint64) uint64 {
	rtCtx := ctx.Value(runtimeContextKey).(*runtime.Context)
	if rtCtx == nil {
		panic("nil runtime context")
	}

	id, ok := m.Memory().Read(keyTypeID, 4)
	if !ok {
		panic("read overflow")
	}

	ks, err := rtCtx.Keystore.GetKeystore(id)
	if err != nil {
		logger.Warnf("error for id 0x%x: %s", id, err)
		return mustWrite(m, rtCtx.Allocator, noneEncoded)
	}

	kb, ok := m.Memory().Read(key, 32)
	if !ok {
		panic("read overflow")
	}

	pubKey, err := sr25519.NewPublicKey(kb)
	if err != nil {
		logger.Errorf("failed to get public key: %s", err)
		return mustWrite(m, rtCtx.Allocator, noneEncoded)
	}

	signingKey := ks.GetKeypair(pubKey)
	if signingKey == nil {
		logger.Error("could not find public key " + pubKey.Hex() + " in keystore")
		return mustWrite(m, rtCtx.Allocator, noneEncoded)
	}

	msgData := read(m, msg)
	sig, err := signingKey.Sign(msgData)
	if err != nil {
		logger.Errorf("could not sign message: %s", err)
		return mustWrite(m, rtCtx.Allocator, noneEncoded)
	}

	var fixedSig [64]byte
	copy(fixedSig[:], sig)
	return mustWrite(m, rtCtx.Allocator, scale.MustMarshal(&fixedSig))
}

func ext_crypto_sr25519_verify_version_1(ctx context.Context, m api.Module, sig uint32, msg uint64, key uint32) uint32 {
	rtCtx := ctx.Value(runtimeContextKey).(*runtime.Context)
	if rtCtx == nil {
		panic("nil runtime context")
	}

	sigVerifier := rtCtx.SigVerifier

	message := read(m, msg)
	signature, ok := m.Memory().Read(sig, 64)
	if !ok {
		panic("read overflow")
	}

	pubKeyBytes, ok := m.Memory().Read(key, 32)
	if !ok {
		panic("read overflow")
	}
	pub, err := sr25519.NewPublicKey(pubKeyBytes)
	if err != nil {
		logger.Error("invalid sr25519 public key")
		return 0
	}

	logger.Debugf(
		"pub=%s message=0x%x signature=0x%x",
		pub.Hex(), message, signature)

	if sigVerifier.IsStarted() {
		signature := crypto.SignatureInfo{
			PubKey:     pub.Encode(),
			Sign:       signature,
			Msg:        message,
			VerifyFunc: sr25519.VerifySignature,
		}
		sigVerifier.Add(&signature)
		return 1
	}

	ok, err = pub.VerifyDeprecated(message, signature)
	if err != nil || !ok {
		message := validateSignatureFail
		if err != nil {
			message += ": " + err.Error()
		}
		logger.Debugf(message)
		// this fails at block 3876, which seems to be expected, based on discussions
		return 1
	}

	logger.Debug("verified sr25519 signature")
	return 1
}

func ext_crypto_sr25519_verify_version_2(ctx context.Context, m api.Module, sig uint32, msg uint64, key uint32) uint32 {
	rtCtx := ctx.Value(runtimeContextKey).(*runtime.Context)
	if rtCtx == nil {
		panic("nil runtime context")
	}

	sigVerifier := rtCtx.SigVerifier

	message := read(m, msg)
	signature, ok := m.Memory().Read(sig, 64)
	if !ok {
		panic("read overflow")
	}

	pubKeyBytes, ok := m.Memory().Read(key, 32)
	if !ok {
		panic("read overflow")
	}
	pub, err := sr25519.NewPublicKey(pubKeyBytes)
	if err != nil {
		logger.Error("invalid sr25519 public key")
		return 0
	}

	logger.Debugf(
		"pub=%s; message=0x%x; signature=0x%x",
		pub.Hex(), message, signature)

	if sigVerifier.IsStarted() {
		signature := crypto.SignatureInfo{
			PubKey:     pub.Encode(),
			Sign:       signature,
			Msg:        message,
			VerifyFunc: sr25519.VerifySignature,
		}
		sigVerifier.Add(&signature)
		return 1
	}

	ok, err = pub.Verify(message, signature)
	if err != nil || !ok {
		message := validateSignatureFail
		if err != nil {
			message += ": " + err.Error()
		}
		logger.Errorf(message)
		return 0
	}

	logger.Debug("validated signature")
	return 1
}

func ext_crypto_start_batch_verify_version_1(ctx context.Context, m api.Module) {
	// TODO: fix and re-enable signature verification (#1405)
	// beginBatchVerify(context)
}

func ext_crypto_finish_batch_verify_version_1(ctx context.Context, m api.Module) uint32 {
	// TODO: fix and re-enable signature verification (#1405)
	// return finishBatchVerify(context)
	return 1
}

func ext_trie_blake2_256_root_version_1(ctx context.Context, m api.Module, dataSpan uint64) uint32 {
	rtCtx := ctx.Value(runtimeContextKey).(*runtime.Context)
	if rtCtx == nil {
		panic("nil runtime context")
	}

	data := read(m, dataSpan)

	t := trie.NewEmptyTrie()

	type kv struct {
		Key, Value []byte
	}

	// this function is expecting an array of (key, value) tuples
	var kvs []kv
	if err := scale.Unmarshal(data, &kvs); err != nil {
		logger.Errorf("failed scale decoding data: %s", err)
		return 0
	}

	for _, kv := range kvs {
		err := t.Put(kv.Key, kv.Value, trie.V0)
		if err != nil {
			logger.Errorf("failed putting key 0x%x and value 0x%x into trie: %s",
				kv.Key, kv.Value, err)
			return 0
		}
	}

	// allocate memory for value and copy value to memory
	ptr, err := rtCtx.Allocator.Allocate(32)
	if err != nil {
		logger.Errorf("failed allocating: %s", err)
		return 0
	}

	hash, err := t.Hash()
	if err != nil {
		logger.Errorf("failed computing trie Merkle root hash: %s", err)
		return 0
	}

	logger.Debugf("root hash is %s", hash)
	m.Memory().Write(ptr, hash[:])
	return ptr
}

func ext_trie_blake2_256_root_version_2(ctx context.Context, m api.Module, dataSpan uint64, version uint32) uint32 {
	rtCtx := ctx.Value(runtimeContextKey).(*runtime.Context)
	if rtCtx == nil {
		panic("nil runtime context")
	}

	stateVersionBytes, _ := m.Memory().Read(version, 4)
	stateVersion, err := trie.ParseVersion(binary.LittleEndian.Uint32(stateVersionBytes))
	if err != nil {
		logger.Errorf("failed parsing state version: %s", err)
		return 0
	}

	data := read(m, dataSpan)

	t := trie.NewEmptyTrie()

	type kv struct {
		Key, Value []byte
	}

	// this function is expecting an array of (key, value) tuples
	var kvs []kv
	if err := scale.Unmarshal(data, &kvs); err != nil {
		logger.Errorf("failed scale decoding data: %s", err)
		return 0
	}

	for _, kv := range kvs {
		err := t.Put(kv.Key, kv.Value, stateVersion)
		if err != nil {
			logger.Errorf("failed putting key 0x%x and value 0x%x into trie: %s",
				kv.Key, kv.Value, err)
			return 0
		}
	}

	// allocate memory for value and copy value to memory
	ptr, err := rtCtx.Allocator.Allocate(32)
	if err != nil {
		logger.Errorf("failed allocating: %s", err)
		return 0
	}

	hash, err := t.Hash()
	if err != nil {
		logger.Errorf("failed computing trie Merkle root hash: %s", err)
		return 0
	}

	logger.Debugf("root hash is %s", hash)
	m.Memory().Write(ptr, hash[:])
	return ptr
}

func ext_trie_blake2_256_ordered_root_version_1(ctx context.Context, m api.Module, dataSpan uint64) uint32 {
	rtCtx := ctx.Value(runtimeContextKey).(*runtime.Context)
	if rtCtx == nil {
		panic("nil runtime context")
	}

	data := read(m, dataSpan)

	t := trie.NewEmptyTrie()
	var values [][]byte
	err := scale.Unmarshal(data, &values)
	if err != nil {
		logger.Errorf("failed scale decoding data: %s", err)
		return 0
	}

	for i, value := range values {
		key, err := scale.Marshal(big.NewInt(int64(i)))
		if err != nil {
			logger.Errorf("failed scale encoding value index %d: %s", i, err)
			return 0
		}
		logger.Tracef(
			"put key=0x%x and value=0x%x",
			key, value)

		err = t.Put(key, value, trie.V0)
		if err != nil {
			logger.Errorf("failed putting key 0x%x and value 0x%x into trie: %s",
				key, value, err)
			return 0
		}
	}

	// allocate memory for value and copy value to memory
	ptr, err := rtCtx.Allocator.Allocate(32)
	if err != nil {
		logger.Errorf("failed allocating: %s", err)
		return 0
	}

	hash, err := t.Hash()
	if err != nil {
		logger.Errorf("failed computing trie Merkle root hash: %s", err)
		return 0
	}

	logger.Debugf("root hash is %s", hash)
	m.Memory().Write(ptr, hash[:])
	return ptr
}

func ext_trie_blake2_256_ordered_root_version_2(
	ctx context.Context, m api.Module, dataSpan uint64, version uint32) uint32 {
	rtCtx := ctx.Value(runtimeContextKey).(*runtime.Context)
	if rtCtx == nil {
		panic("nil runtime context")
	}

	data := read(m, dataSpan)

	stateVersionBytes, _ := m.Memory().Read(version, 4)
	stateVersion, err := trie.ParseVersion(binary.LittleEndian.Uint32(stateVersionBytes))
	if err != nil {
		logger.Errorf("failed parsing state version: %s", err)
		return 0
	}

	t := trie.NewEmptyTrie()
	var values [][]byte
	err = scale.Unmarshal(data, &values)
	if err != nil {
		logger.Errorf("failed scale decoding data: %s", err)
		return 0
	}

	for i, value := range values {
		key, err := scale.Marshal(big.NewInt(int64(i)))
		if err != nil {
			logger.Errorf("failed scale encoding value index %d: %s", i, err)
			return 0
		}
		logger.Tracef(
			"put key=0x%x and value=0x%x",
			key, value)

		err = t.Put(key, value, stateVersion)
		if err != nil {
			logger.Errorf("failed putting key 0x%x and value 0x%x into trie: %s",
				key, value, err)
			return 0
		}
	}

	// allocate memory for value and copy value to memory
	ptr, err := rtCtx.Allocator.Allocate(32)
	if err != nil {
		logger.Errorf("failed allocating: %s", err)
		return 0
	}

	hash, err := t.Hash()
	if err != nil {
		logger.Errorf("failed computing trie Merkle root hash: %s", err)
		return 0
	}

	logger.Debugf("root hash is %s", hash)
	m.Memory().Write(ptr, hash[:])
	return ptr
}

func ext_trie_blake2_256_verify_proof_version_1(
	ctx context.Context, m api.Module, rootSpan uint32, proofSpan, keySpan, valueSpan uint64) uint32 {
	rtCtx := ctx.Value(runtimeContextKey).(*runtime.Context)
	if rtCtx == nil {
		panic("nil runtime context")
	}

	toDecProofs := read(m, proofSpan)
	var encodedProofNodes [][]byte
	err := scale.Unmarshal(toDecProofs, &encodedProofNodes)
	if err != nil {
		logger.Errorf("failed scale decoding proof data: %s", err)
		return 0
	}

	key := read(m, keySpan)
	value := read(m, valueSpan)

	trieRoot, ok := m.Memory().Read(rootSpan, 32)
	if !ok {
		panic("read overflow")
	}

	err = proof.Verify(encodedProofNodes, trieRoot, key, value)
	if err != nil {
		logger.Errorf("failed proof verification: %s", err)
		return 0
	}

	return 1
}

func ext_trie_blake2_256_verify_proof_version_2(
	ctx context.Context, m api.Module, rootSpan uint32, proofSpan, keySpan, valueSpan uint64, version uint32) uint32 {
	rtCtx := ctx.Value(runtimeContextKey).(*runtime.Context)
	if rtCtx == nil {
		panic("nil runtime context")
	}

	stateVersionBytes, _ := m.Memory().Read(version, 4)
	_, err := trie.ParseVersion(binary.LittleEndian.Uint32(stateVersionBytes))
	if err != nil {
		logger.Errorf("failed parsing state version: %s", err)
		return 0
	}

	toDecProofs := read(m, proofSpan)
	var encodedProofNodes [][]byte
	err = scale.Unmarshal(toDecProofs, &encodedProofNodes)
	if err != nil {
		logger.Errorf("failed scale decoding proof data: %s", err)
		return 0
	}

	key := read(m, keySpan)
	value := read(m, valueSpan)

	trieRoot, ok := m.Memory().Read(rootSpan, 32)
	if !ok {
		panic("read overflow")
	}

	err = proof.Verify(encodedProofNodes, trieRoot, key, value)
	if err != nil {
		logger.Errorf("failed proof verification: %s", err)
		return 0
	}

	return 1
}

func ext_trie_blake2_256_verify_proof_version_2(
	ctx context.Context, m api.Module, rootSpan uint32, proofSpan, keySpan, valueSpan uint64, version uint32) uint32 {
	rtCtx := ctx.Value(runtimeContextKey).(*runtime.Context)
	if rtCtx == nil {
		panic("nil runtime context")
	}

	stateVersionBytes, _ := m.Memory().Read(version, 4)
	_, err := trie.ParseVersion(binary.LittleEndian.Uint32(stateVersionBytes))
	if err != nil {
		logger.Errorf("failed parsing state version: %s", err)
		return 0
	}

	toDecProofs := read(m, proofSpan)
	var encodedProofNodes [][]byte
	err = scale.Unmarshal(toDecProofs, &encodedProofNodes)
	if err != nil {
		logger.Errorf("failed scale decoding proof data: %s", err)
		return uint32(0)
	}

	key := read(m, keySpan)
	value := read(m, valueSpan)

	trieRoot, ok := m.Memory().Read(rootSpan, 32)
	if !ok {
		panic("read overflow")
	}

	err = proof.Verify(encodedProofNodes, trieRoot, key, value)
	if err != nil {
		logger.Errorf("failed proof verification: %s", err)
		return 0
	}

	return 1
}

func ext_misc_print_hex_version_1(ctx context.Context, m api.Module, dataSpan uint64) {
	data := read(m, dataSpan)
	logger.Debugf("data: 0x%x", data)
}

func ext_misc_print_num_version_1(ctx context.Context, m api.Module, data uint64) {
	logger.Debugf("num: %d", int64(data))
}

func ext_misc_print_utf8_version_1(ctx context.Context, m api.Module, dataSpan uint64) {
	data := read(m, dataSpan)
	logger.Debug("utf8: " + string(data))
}

// GetRuntimeVersion finds the runtime version by initiating a temporary
// runtime instance using the WASM code provided, and querying it.
func GetRuntimeVersion(code []byte) (version runtime.Version, err error) {
	config := Config{
		LogLvl: log.DoNotChange,
	}
	instance, err := NewInstance(code, config)
	if err != nil {
		return version, fmt.Errorf("creating runtime instance: %w", err)
	}
	defer instance.Stop()

	version, err = instance.Version()
	if err != nil {
		return version, fmt.Errorf("running runtime: %w", err)
	}

	return version, nil
}

func ext_misc_runtime_version_version_1(ctx context.Context, m api.Module, dataSpan uint64) uint64 {
	rtCtx := ctx.Value(runtimeContextKey).(*runtime.Context)
	if rtCtx == nil {
		panic("nil runtime context")
	}
	code := read(m, dataSpan)

	version, err := GetRuntimeVersion(code)
	if err != nil {
		logger.Errorf("failed to get runtime version: %s", err)
		return mustWrite(m, rtCtx.Allocator, noneEncoded)
	}

	// Note the encoding contains all the latest Core_version fields as defined in
	// https://spec.polkadot.network/#defn-rt-core-version
	// In other words, decoding older version data with missing fields
	// and then encoding it will result in a longer encoding due to the
	// extra version fields. This however remains compatible since the
	// version fields are still encoded in the same order and an older
	// decoder would succeed with the longer encoding.
	encodedData, err := scale.Marshal(version)
	if err != nil {
		logger.Errorf("failed to encode result: %s", err)
		return mustWrite(m, rtCtx.Allocator, noneEncoded)
	}

	return mustWrite(m, rtCtx.Allocator, scale.MustMarshal(&encodedData))
}

func ext_default_child_storage_read_version_1(
	ctx context.Context, m api.Module, childStorageKey, key, valueOut uint64, offset uint32) uint64 {
	rtCtx := ctx.Value(runtimeContextKey).(*runtime.Context)
	if rtCtx == nil {
		panic("nil runtime context")
	}

	keyToChild := read(m, childStorageKey)
	keyBytes := read(m, key)
	value, err := rtCtx.Storage.GetChildStorage(keyToChild, keyBytes)
	if err != nil {
		logger.Errorf("failed to get child storage: %s", err)
		return mustWrite(m, rtCtx.Allocator, noneEncoded)
	}

	valueBuf, _ := splitPointerSize(valueOut)
	ok := m.Memory().Write(valueBuf, value[offset:])
	if !ok {
		panic("write overflow")
	}

	size := uint32(len(value[offset:]))
	sizeBuf := make([]byte, 4)
	binary.LittleEndian.PutUint32(sizeBuf, size)

	// this is expected to be Option(Vec<u8>)
	return mustWrite(m, rtCtx.Allocator, scale.MustMarshal(&sizeBuf))
}

func ext_default_child_storage_set_version_1(
	ctx context.Context, m api.Module, childStorageKeySpan, keySpan, valueSpan uint64) {
	rtCtx := ctx.Value(runtimeContextKey).(*runtime.Context)
	if rtCtx == nil {
		panic("nil runtime context")
	}
	storage := rtCtx.Storage

	childStorageKey := read(m, childStorageKeySpan)
	key := read(m, keySpan)
	value := read(m, valueSpan)

	cp := make([]byte, len(value))
	copy(cp, value)

	err := storage.SetChildStorage(childStorageKey, key, cp, trie.V0)
	if err != nil {
		logger.Errorf("failed to set value in child storage: %s", err)
		panic(err)
	}
}

func ext_default_child_storage_clear_version_1(ctx context.Context, m api.Module, childStorageKey, keySpan uint64) {
	rtCtx := ctx.Value(runtimeContextKey).(*runtime.Context)
	if rtCtx == nil {
		panic("nil runtime context")
	}
	storage := rtCtx.Storage

	keyToChild := read(m, childStorageKey)
	key := read(m, keySpan)

	err := storage.ClearChildStorage(keyToChild, key)
	if err != nil {
		logger.Errorf("failed to clear child storage: %s", err)
	}
}

func ext_default_child_storage_clear_prefix_version_1(
	ctx context.Context, m api.Module, childStorageKey, prefixSpan uint64) {
	rtCtx := ctx.Value(runtimeContextKey).(*runtime.Context)
	if rtCtx == nil {
		panic("nil runtime context")
	}
	storage := rtCtx.Storage

	keyToChild := read(m, childStorageKey)
	prefix := read(m, prefixSpan)

	err := storage.ClearPrefixInChild(keyToChild, prefix)
	if err != nil {
		logger.Errorf("failed to clear prefix in child: %s", err)
	}
}

// NewDigestItem returns a new VaryingDataType to represent a DigestItem
func NewKillStorageResult(deleted uint32, allDeleted bool) scale.VaryingDataType {
	killStorageResult := scale.MustNewVaryingDataType(new(noneRemain), new(someRemain))

	var err error
	if allDeleted {
		err = killStorageResult.Set(noneRemain(deleted))
	} else {
		err = killStorageResult.Set(someRemain(deleted))
	}

	if err != nil {
		panic(err)
	}
	return killStorageResult
}

//export ext_default_child_storage_clear_prefix_version_2
func ext_default_child_storage_clear_prefix_version_2(ctx context.Context, m api.Module,
	childStorageKey, prefixSpan, limitSpan uint64) uint64 {

	rtCtx := ctx.Value(runtimeContextKey).(*runtime.Context)
	if rtCtx == nil {
		panic("nil runtime context")
	}
	storage := rtCtx.Storage

	keyToChild := read(m, childStorageKey)
	prefix := read(m, prefixSpan)
	limitBytes := read(m, limitSpan)

	var limit []byte
	err := scale.Unmarshal(limitBytes, &limit)
	if err != nil {
		logger.Warnf("failed scale decoding limit: %s", err)
		panic(err)
	}

	if len(limit) == 0 {
		// limit is None, set limit to max
		limit = []byte{0xff, 0xff, 0xff, 0xff}
	}

	limitUint := binary.LittleEndian.Uint32(limit)

	deleted, allDeleted, err := storage.ClearPrefixInChildWithLimit(
		keyToChild, prefix, limitUint)
	if err != nil {
		logger.Errorf("failed to clear prefix in child with limit: %s", err)
	}

	killStorageResult := NewKillStorageResult(deleted, allDeleted)

	encodedKillStorageResult, err := scale.Marshal(killStorageResult)
	if err != nil {
		logger.Errorf("failed to encode result: %s", err)
		return 0
	}

	resultSpan, err := write(m, rtCtx.Allocator, scale.MustMarshal(&encodedKillStorageResult))
	if err != nil {
		panic(err)
	}

	return resultSpan
}

func ext_default_child_storage_exists_version_1(ctx context.Context, m api.Module, childStorageKey, key uint64) uint32 {
	rtCtx := ctx.Value(runtimeContextKey).(*runtime.Context)
	if rtCtx == nil {
		panic("nil runtime context")
	}
	storage := rtCtx.Storage

	keyToChild := read(m, childStorageKey)
	keyBytes := read(m, key)
	child, err := storage.GetChildStorage(keyToChild, keyBytes)
	if err != nil {
		logger.Errorf("failed to get child from child storage: %s", err)
		return 0
	}
	if child != nil {
		return 1
	}
	return 0
}

func ext_default_child_storage_get_version_1(ctx context.Context, m api.Module, childStorageKey, key uint64) uint64 {
	rtCtx := ctx.Value(runtimeContextKey).(*runtime.Context)
	if rtCtx == nil {
		panic("nil runtime context")
	}
	storage := rtCtx.Storage

	keyToChild := read(m, childStorageKey)
	keyBytes := read(m, key)
	child, err := storage.GetChildStorage(keyToChild, keyBytes)
	var encodedChildOptional []byte

	if err != nil || child == nil {
		logger.Warnf("child storage not found: %s", err)
		encodedChildOptional = noneEncoded
	} else {
		encodedChildOptional = scale.MustMarshal(&child)
	}

	return mustWrite(m, rtCtx.Allocator, encodedChildOptional)
}

func ext_default_child_storage_next_key_version_1(
	ctx context.Context, m api.Module, childStorageKey, key uint64) uint64 {
	rtCtx := ctx.Value(runtimeContextKey).(*runtime.Context)
	if rtCtx == nil {
		panic("nil runtime context")
	}
	storage := rtCtx.Storage

	keyToChild := read(m, childStorageKey)
	keyBytes := read(m, key)
	childNextKey, err := storage.GetChildNextKey(keyToChild, keyBytes)
	if err != nil {
		logger.Errorf("failed to get child's next key: %s", err)
		return mustWrite(m, rtCtx.Allocator, noneEncoded)
	}

	if childNextKey == nil {
		return mustWrite(m, rtCtx.Allocator, noneEncoded)
	}

	return mustWrite(m, rtCtx.Allocator, scale.MustMarshal(&childNextKey))
}

func ext_default_child_storage_root_version_1(
	ctx context.Context, m api.Module, childStorageKey uint64) (ptrSize uint64) {
	rtCtx := ctx.Value(runtimeContextKey).(*runtime.Context)
	if rtCtx == nil {
		panic("nil runtime context")
	}
	storage := rtCtx.Storage
	child, err := storage.GetChild(read(m, childStorageKey))
	if err != nil {
		logger.Errorf("failed to retrieve child: %s", err)
		return 0
	}

	childRoot, err := child.Hash()
	if err != nil {
		logger.Errorf("failed to encode child root: %s", err)
		return 0
	}
	childRootSlice := childRoot[:]

	ret, err := write(m, rtCtx.Allocator, scale.MustMarshal(&childRootSlice))
	if err != nil {
		panic(err)
	}
	return ret
}

//export ext_default_child_storage_root_version_2
func ext_default_child_storage_root_version_2(ctx context.Context, m api.Module, childStorageKey uint64,
	stateVersion uint32) (ptrSize uint64) { //skipcq: RVV-B0012
	rtCtx := ctx.Value(runtimeContextKey).(*runtime.Context)
	if rtCtx == nil {
		panic("nil runtime context")
	}
	storage := rtCtx.Storage
	child, err := storage.GetChild(read(m, childStorageKey))
	if err != nil {
		logger.Errorf("failed to retrieve child: %s", err)
<<<<<<< HEAD
		return 0
=======
		return mustWrite(m, rtCtx.Allocator, emptyByteVectorEncoded)
>>>>>>> 8e076bb2
	}

	childRoot, err := child.Hash()
	if err != nil {
		logger.Errorf("failed to encode child root: %s", err)
<<<<<<< HEAD
		return 0
=======
		return mustWrite(m, rtCtx.Allocator, emptyByteVectorEncoded)
>>>>>>> 8e076bb2
	}
	childRootSlice := childRoot[:]

	ret, err := write(m, rtCtx.Allocator, scale.MustMarshal(&childRootSlice))
	if err != nil {
		panic(err)
	}
	return ret
}

func ext_default_child_storage_storage_kill_version_1(ctx context.Context, m api.Module, childStorageKeySpan uint64) {
	rtCtx := ctx.Value(runtimeContextKey).(*runtime.Context)
	if rtCtx == nil {
		panic("nil runtime context")
	}
	storage := rtCtx.Storage

	childStorageKey := read(m, childStorageKeySpan)
	err := storage.DeleteChild(childStorageKey)
	if err != nil {
		panic(err)
	}
}

func ext_default_child_storage_storage_kill_version_2(
	ctx context.Context, m api.Module, childStorageKeySpan, lim uint64) (allDeleted uint32) {
	rtCtx := ctx.Value(runtimeContextKey).(*runtime.Context)
	if rtCtx == nil {
		panic("nil runtime context")
	}
	storage := rtCtx.Storage
	childStorageKey := read(m, childStorageKeySpan)

	limitBytes := read(m, lim)

	var limit *[]byte
	err := scale.Unmarshal(limitBytes, &limit)
	if err != nil {
		logger.Warnf("cannot generate limit: %s", err)
		return 0
	}

	_, all, err := storage.DeleteChildLimit(childStorageKey, limit)
	if err != nil {
		logger.Warnf("cannot get child storage: %s", err)
	}

	if all {
		return 1
	}

	return 0
}

type noneRemain uint32

func (noneRemain) Index() uint       { return 0 }
func (nr noneRemain) String() string { return fmt.Sprintf("noneRemain(%d)", nr) }

type someRemain uint32

func (someRemain) Index() uint       { return 1 }
func (sr someRemain) String() string { return fmt.Sprintf("someRemain(%d)", sr) }

func ext_default_child_storage_storage_kill_version_3(
	ctx context.Context, m api.Module, childStorageKeySpan, lim uint64) (pointerSize uint64) {
	rtCtx := ctx.Value(runtimeContextKey).(*runtime.Context)
	if rtCtx == nil {
		panic("nil runtime context")
	}
	storage := rtCtx.Storage
	childStorageKey := read(m, childStorageKeySpan)

	var option *[]byte

	limitBytes := read(m, lim)
	var limit *[]byte
	err := scale.Unmarshal(limitBytes, &limit)
	if err != nil {
		logger.Warnf("cannot generate limit: %s", err)
		ret, err := write(m, rtCtx.Allocator, scale.MustMarshal(option))
		if err != nil {
			panic(err)
		}
		return ret
	}

	deleted, all, err := storage.DeleteChildLimit(childStorageKey, limit)
	if err != nil {
		logger.Warnf("cannot get child storage: %s", err)
		ret, err := write(m, rtCtx.Allocator, scale.MustMarshal(option))
		if err != nil {
			panic(err)
		}
		return ret
	}

	vdt, err := scale.NewVaryingDataType(noneRemain(0), someRemain(0))
	if err != nil {
		logger.Warnf("cannot create new varying data type: %s", err)
	}

	if all {
		err = vdt.Set(noneRemain(deleted))
	} else {
		err = vdt.Set(someRemain(deleted))
	}
	if err != nil {
		logger.Warnf("cannot set varying data type: %s", err)
		ret, err := write(m, rtCtx.Allocator, scale.MustMarshal(option))
		if err != nil {
			panic(err)
		}
		return ret
	}

	encoded, err := scale.Marshal(vdt)
	if err != nil {
		logger.Warnf("problem marshalling varying data type: %s", err)
		ret, err := write(m, rtCtx.Allocator, scale.MustMarshal(option))
		if err != nil {
			panic(err)
		}
		return ret
	}

	ret, err := write(m, rtCtx.Allocator, scale.MustMarshal(&encoded))
	if err != nil {
		panic(err)
	}
	return ret
}

func ext_hashing_blake2_128_version_1(ctx context.Context, m api.Module, dataSpan uint64) uint32 {
	rtCtx := ctx.Value(runtimeContextKey).(*runtime.Context)
	if rtCtx == nil {
		panic("nil runtime context")
	}

	data := read(m, dataSpan)

	hash, err := common.Blake2b128(data)
	if err != nil {
		logger.Errorf("failed hashing data: %s", err)
		return 0
	}

	logger.Debugf(
		"data 0x%x has hash 0x%x",
		data, hash)

	out, err := write(m, rtCtx.Allocator, hash)
	if err != nil {
		logger.Errorf("failed to allocate: %s", err)
		return 0
	}
	ptr, _ := splitPointerSize(out)
	return ptr
}

func ext_hashing_blake2_256_version_1(ctx context.Context, m api.Module, dataSpan uint64) uint32 {
	rtCtx := ctx.Value(runtimeContextKey).(*runtime.Context)
	if rtCtx == nil {
		panic("nil runtime context")
	}

	data := read(m, dataSpan)

	hash, err := common.Blake2bHash(data)
	if err != nil {
		logger.Errorf("failed hashing data: %s", err)
		return 0
	}

	logger.Debugf("data 0x%x has hash %s", data, hash)

	out, err := write(m, rtCtx.Allocator, hash[:])
	if err != nil {
		logger.Errorf("failed to allocate: %s", err)
		return 0
	}
	ptr, _ := splitPointerSize(out)
	return ptr
}

func ext_hashing_keccak_256_version_1(ctx context.Context, m api.Module, dataSpan uint64) uint32 {
	rtCtx := ctx.Value(runtimeContextKey).(*runtime.Context)
	if rtCtx == nil {
		panic("nil runtime context")
	}

	data := read(m, dataSpan)

	hash, err := common.Keccak256(data)
	if err != nil {
		logger.Errorf("failed hashing data: %s", err)
		return 0
	}

	logger.Debugf("data 0x%x has hash %s", data, hash)

	out, err := write(m, rtCtx.Allocator, hash[:])
	if err != nil {
		logger.Errorf("failed to allocate: %s", err)
		return 0
	}
	ptr, _ := splitPointerSize(out)
	return ptr
}

func ext_hashing_sha2_256_version_1(ctx context.Context, m api.Module, dataSpan uint64) uint32 {
	rtCtx := ctx.Value(runtimeContextKey).(*runtime.Context)
	if rtCtx == nil {
		panic("nil runtime context")
	}

	data := read(m, dataSpan)
	hash := common.Sha256(data)

	logger.Debugf("data 0x%x has hash %s", data, hash)

	out, err := write(m, rtCtx.Allocator, hash[:])
	if err != nil {
		logger.Errorf("failed to allocate: %s", err)
		return 0
	}
	ptr, _ := splitPointerSize(out)
	return ptr
}

func ext_hashing_twox_256_version_1(ctx context.Context, m api.Module, dataSpan uint64) uint32 {
	rtCtx := ctx.Value(runtimeContextKey).(*runtime.Context)
	if rtCtx == nil {
		panic("nil runtime context")
	}

	data := read(m, dataSpan)

	hash, err := common.Twox256(data)
	if err != nil {
		logger.Errorf("failed hashing data: %s", err)
		return 0
	}

	logger.Debugf("data 0x%x has hash %s", data, hash)

	out, err := write(m, rtCtx.Allocator, hash[:])
	if err != nil {
		logger.Errorf("failed to allocate: %s", err)
		return 0
	}
	ptr, _ := splitPointerSize(out)
	return ptr
}

func ext_hashing_twox_128_version_1(ctx context.Context, m api.Module, dataSpan uint64) uint32 {
	rtCtx := ctx.Value(runtimeContextKey).(*runtime.Context)
	if rtCtx == nil {
		panic("nil runtime context")
	}

	data := read(m, dataSpan)

	hash, err := common.Twox128Hash(data)
	if err != nil {
		logger.Errorf("failed hashing data: %s", err)
		return 0
	}

	logger.Debugf(
		"data 0x%x hash hash 0x%x",
		data, hash)

	out, err := write(m, rtCtx.Allocator, hash)
	if err != nil {
		logger.Errorf("failed to allocate: %s", err)
		return 0
	}
	ptr, _ := splitPointerSize(out)
	return ptr
}

func ext_hashing_twox_64_version_1(ctx context.Context, m api.Module, dataSpan uint64) uint32 {
	rtCtx := ctx.Value(runtimeContextKey).(*runtime.Context)
	if rtCtx == nil {
		panic("nil runtime context")
	}

	data := read(m, dataSpan)

	hash, err := common.Twox64(data)
	if err != nil {
		logger.Errorf("failed hashing data: %s", err)
		return 0
	}

	logger.Debugf(
		"data 0x%x has hash 0x%x",
		data, hash)

	out, err := write(m, rtCtx.Allocator, hash)
	if err != nil {
		logger.Errorf("failed to allocate: %s", err)
		return 0
	}
	ptr, _ := splitPointerSize(out)
	return ptr
}

func ext_offchain_index_set_version_1(ctx context.Context, m api.Module, keySpan, valueSpan uint64) {
	rtCtx := ctx.Value(runtimeContextKey).(*runtime.Context)
	if rtCtx == nil {
		panic("nil runtime context")
	}

	storageKey := read(m, keySpan)
	newValue := read(m, valueSpan)
	cp := make([]byte, len(newValue))
	copy(cp, newValue)

	err := rtCtx.NodeStorage.BaseDB.Put(storageKey, cp)
	if err != nil {
		logger.Errorf("failed to set value in raw storage: %s", err)
	}
}

//export ext_offchain_index_clear_version_1
func ext_offchain_index_clear_version_1(ctx context.Context, m api.Module, keySpan uint64) {
	// Remove a key and its associated value from the Offchain DB.
	// https://github.com/paritytech/substrate/blob/4d608f9c42e8d70d835a748fa929e59a99497e90/primitives/io/src/lib.rs#L1213

	rtCtx := ctx.Value(runtimeContextKey).(*runtime.Context)
	if rtCtx == nil {
		panic("nil runtime context")
	}

	storageKey := read(m, keySpan)
	err := rtCtx.NodeStorage.BaseDB.Del(storageKey)
	if err != nil {
		logger.Errorf("failed to set value in raw storage: %s", err)
	}
}

func ext_offchain_local_storage_clear_version_1(ctx context.Context, m api.Module, kind uint32, key uint64) {
	rtCtx := ctx.Value(runtimeContextKey).(*runtime.Context)
	if rtCtx == nil {
		panic("nil runtime context")
	}

	storageKey := read(m, key)

	kindBytes, ok := m.Memory().Read(kind, 4)
	if !ok {
		panic("read overflow")
	}
	kindInt := binary.LittleEndian.Uint32(kindBytes)

	var err error

	switch runtime.NodeStorageType(kindInt) {
	case runtime.NodeStorageTypePersistent:
		err = rtCtx.NodeStorage.PersistentStorage.Del(storageKey)
	case runtime.NodeStorageTypeLocal:
		err = rtCtx.NodeStorage.LocalStorage.Del(storageKey)
	}

	if err != nil {
		logger.Errorf("failed to clear value from storage: %s", err)
	}
}

func ext_offchain_is_validator_version_1(ctx context.Context, _ api.Module) uint32 {
	rtCtx := ctx.Value(runtimeContextKey).(*runtime.Context)
	if rtCtx == nil {
		panic("nil runtime context")
	}

	if rtCtx.Validator {
		return 1
	}
	return 0
}

func ext_offchain_local_storage_compare_and_set_version_1(
	ctx context.Context, m api.Module, kind uint32, key, oldValue, newValue uint64) (newValueSet uint32) {
	rtCtx := ctx.Value(runtimeContextKey).(*runtime.Context)
	if rtCtx == nil {
		panic("nil runtime context")
	}

	storageKey := read(m, key)

	var storedValue []byte
	var err error

	switch runtime.NodeStorageType(kind) {
	case runtime.NodeStorageTypePersistent:
		storedValue, err = rtCtx.NodeStorage.PersistentStorage.Get(storageKey)
	case runtime.NodeStorageTypeLocal:
		storedValue, err = rtCtx.NodeStorage.LocalStorage.Get(storageKey)
	}

	if err != nil {
		logger.Errorf("failed to get value from storage: %s", err)
		return 0
	}

	oldVal := read(m, oldValue)
	newVal := read(m, newValue)
	if reflect.DeepEqual(storedValue, oldVal) {
		cp := make([]byte, len(newVal))
		copy(cp, newVal)
		err = rtCtx.NodeStorage.LocalStorage.Put(storageKey, cp)
		if err != nil {
			logger.Errorf("failed to set value in storage: %s", err)
			return 0
		}
	}

	return 1
}

func ext_offchain_local_storage_get_version_1(ctx context.Context, m api.Module, kind uint32, key uint64) uint64 {
	rtCtx := ctx.Value(runtimeContextKey).(*runtime.Context)
	if rtCtx == nil {
		panic("nil runtime context")
	}

	storageKey := read(m, key)

	var res []byte
	var err error

	switch runtime.NodeStorageType(kind) {
	case runtime.NodeStorageTypePersistent:
		res, err = rtCtx.NodeStorage.PersistentStorage.Get(storageKey)
	case runtime.NodeStorageTypeLocal:
		res, err = rtCtx.NodeStorage.LocalStorage.Get(storageKey)
	}

	var encodedOption []byte
	if err != nil || res == nil {
		logger.Errorf("failed to get value from storage: %s", err)
		encodedOption = noneEncoded
	} else {
		encodedOption = res
	}

	return mustWrite(m, rtCtx.Allocator, scale.MustMarshal(&encodedOption))
}

func ext_offchain_local_storage_set_version_1(ctx context.Context, m api.Module, kind uint32, key, value uint64) {
	rtCtx := ctx.Value(runtimeContextKey).(*runtime.Context)
	if rtCtx == nil {
		panic("nil runtime context")
	}

	storageKey := read(m, key)
	newValue := read(m, value)
	cp := make([]byte, len(newValue))
	copy(cp, newValue)

	var err error
	switch runtime.NodeStorageType(kind) {
	case runtime.NodeStorageTypePersistent:
		err = rtCtx.NodeStorage.PersistentStorage.Put(storageKey, cp)
	case runtime.NodeStorageTypeLocal:
		err = rtCtx.NodeStorage.LocalStorage.Put(storageKey, cp)
	}

	if err != nil {
		logger.Errorf("failed to set value in storage: %s", err)
	}
}

func ext_offchain_network_state_version_1(ctx context.Context, m api.Module) uint64 {
	rtCtx := ctx.Value(runtimeContextKey).(*runtime.Context)
	if rtCtx == nil {
		panic("nil runtime context")
	}

	if rtCtx.Network == nil {
		return 0
	}

	// expected to return Result<OpaqueNetworkState, ()

	nsEnc, err := scale.Marshal(rtCtx.Network.NetworkState())
	if err != nil {
		logger.Errorf("failed at encoding network state: %s", err)
		return 0
	}

	ret, err := write(m, rtCtx.Allocator, nsEnc)
	if err != nil {
		panic(err)
	}
	return ret
}

func ext_offchain_random_seed_version_1(ctx context.Context, m api.Module) uint32 {
	rtCtx := ctx.Value(runtimeContextKey).(*runtime.Context)
	if rtCtx == nil {
		panic("nil runtime context")
	}

	seed := make([]byte, 32)
	_, err := rand.Read(seed)
	if err != nil {
		logger.Errorf("failed to generate random seed: %s", err)
	}

	ret, err := write(m, rtCtx.Allocator, seed)
	if err != nil {
		panic(err)
	}
	ptr, _ := splitPointerSize(ret)
	return ptr
}

func ext_offchain_submit_transaction_version_1(ctx context.Context, m api.Module, data uint64) uint64 {
	rtCtx := ctx.Value(runtimeContextKey).(*runtime.Context)
	if rtCtx == nil {
		panic("nil runtime context")
	}

	extBytes := read(m, data)

	var extrinsic []byte
	err := scale.Unmarshal(extBytes, &extrinsic)
	if err != nil {
		logger.Errorf("failed to decode extrinsic data: %s", err)
		// Error case
		ret, err := write(m, rtCtx.Allocator, []byte{1})
		if err != nil {
			panic(err)
		}
		return ret
	}

	// validate the transaction
	txv := transaction.NewValidity(0, [][]byte{{}}, [][]byte{{}}, 0, false)
	vtx := transaction.NewValidTransaction(extrinsic, txv)

	rtCtx.Transaction.AddToPool(vtx)

	// OK case
	ret, err := write(m, rtCtx.Allocator, []byte{0})
	if err != nil {
		panic(err)
	}
	return ret
}

func ext_offchain_timestamp_version_1(_ context.Context, _ api.Module) uint64 {
	now := time.Now().Unix()
	return uint64(now)
}

func ext_offchain_sleep_until_version_1(_ context.Context, _ api.Module, deadline uint64) {
	dur := time.Until(time.UnixMilli(int64(deadline)))
	if dur > 0 {
		time.Sleep(dur)
	}
}

func ext_offchain_http_request_start_version_1(
	ctx context.Context, m api.Module, methodSpan, uriSpan, metaSpan uint64) (pointerSize uint64) { //skipcq: RVV-B0012
	rtCtx := ctx.Value(runtimeContextKey).(*runtime.Context)
	if rtCtx == nil {
		panic("nil runtime context")
	}

	httpMethod := read(m, methodSpan)
	uri := read(m, uriSpan)

	result := scale.NewResult(int16(0), nil)

	reqID, err := rtCtx.OffchainHTTPSet.StartRequest(string(httpMethod), string(uri))
	if err != nil {
		// StartRequest error already was logged
		logger.Errorf("failed to start request: %s", err)
		err = result.Set(scale.Err, nil)
	} else {
		err = result.Set(scale.OK, reqID)
	}

	// note: just check if an error occurs while setting the result data
	if err != nil {
		logger.Errorf("failed to set the result data: %s", err)
		return uint64(0)
	}

	enc, err := scale.Marshal(result)
	if err != nil {
		logger.Errorf("failed to scale marshal the result: %s", err)
		return uint64(0)
	}

	ptr, err := write(m, rtCtx.Allocator, enc)
	if err != nil {
		logger.Errorf("failed to allocate result on memory: %s", err)
		return uint64(0)
	}

	return ptr
}

func ext_offchain_http_request_add_header_version_1(
	ctx context.Context, m api.Module, reqID uint32, nameSpan, valueSpan uint64) (pointerSize uint64) {
	rtCtx := ctx.Value(runtimeContextKey).(*runtime.Context)
	if rtCtx == nil {
		panic("nil runtime context")
	}

	name := read(m, nameSpan)
	value := read(m, valueSpan)

	offchainReq := rtCtx.OffchainHTTPSet.Get(int16(reqID))

	result := scale.NewResult(nil, nil)
	resultMode := scale.OK

	err := offchainReq.AddHeader(string(name), string(value))
	if err != nil {
		logger.Errorf("failed to add request header: %s", err)
		resultMode = scale.Err
	}

	err = result.Set(resultMode, nil)
	if err != nil {
		logger.Errorf("failed to set the result data: %s", err)
		return uint64(0)
	}

	enc, err := scale.Marshal(result)
	if err != nil {
		logger.Errorf("failed to scale marshal the result: %s", err)
		return uint64(0)
	}

	ptr, err := write(m, rtCtx.Allocator, enc)
	if err != nil {
		logger.Errorf("failed to allocate result on memory: %s", err)
		return uint64(0)
	}

	return ptr
}

func storageAppend(storage runtime.Storage, key, valueToAppend []byte, version trie.Version) (err error) {
	// this function assumes the item in storage is a SCALE encoded array of items
	// the valueToAppend is a new item, so it appends the item and increases the length prefix by 1
	currentValue := storage.Get(key)

	var value []byte
	if len(currentValue) == 0 {
		nextLength := big.NewInt(1)
		encodedLength, err := scale.Marshal(nextLength)
		if err != nil {
			return fmt.Errorf("scale encoding: %w", err)
		}
		value = make([]byte, len(encodedLength)+len(valueToAppend))
		// append new length prefix to start of items array
		copy(value, encodedLength)
		copy(value[len(encodedLength):], valueToAppend)
	} else {
		var currentLength *big.Int
		err := scale.Unmarshal(currentValue, &currentLength)
		if err != nil {
			logger.Tracef(
				"item in storage is not SCALE encoded, overwriting at key 0x%x", key)
			value = make([]byte, 1+len(valueToAppend))
			value[0] = 4
			copy(value[1:], valueToAppend)
		} else {
			lengthBytes, err := scale.Marshal(currentLength)
			if err != nil {
				return fmt.Errorf("scale encoding: %w", err)
			}

			// increase length by 1
			nextLength := big.NewInt(0).Add(currentLength, big.NewInt(1))
			nextLengthBytes, err := scale.Marshal(nextLength)
			if err != nil {
				return fmt.Errorf("scale encoding next length bytes: %w", err)
			}

			// append new item, pop off number of bytes required for length encoding,
			// since we're not using old scale.Decoder
			value = make([]byte, len(nextLengthBytes)+len(currentValue)-len(lengthBytes)+len(valueToAppend))
			// append new length prefix to start of items array
			i := 0
			copy(value[i:], nextLengthBytes)
			i += len(nextLengthBytes)
			copy(value[i:], currentValue[len(lengthBytes):])
			i += len(currentValue) - len(lengthBytes)
			copy(value[i:], valueToAppend)
		}
	}

	err = storage.Put(key, value, version)
	if err != nil {
		return fmt.Errorf("putting key and value in storage: %w", err)
	}

	return nil
}

func ext_storage_append_version_1(ctx context.Context, m api.Module, keySpan, valueSpan uint64) {
	rtCtx := ctx.Value(runtimeContextKey).(*runtime.Context)
	if rtCtx == nil {
		panic("nil runtime context")
	}
	storage := rtCtx.Storage

	key := read(m, keySpan)
	valueAppend := read(m, valueSpan)
	logger.Debugf(
		"will append value 0x%x to values at key 0x%x",
		valueAppend, key)

	cp := make([]byte, len(valueAppend))
	copy(cp, valueAppend)

	err := storageAppend(storage, key, cp, trie.V0)
	if err != nil {
		logger.Errorf("failed appending to storage: %s", err)
	}
}

// Always returns `None`. This function exists for compatibility reasons.
func ext_storage_changes_root_version_1(
	ctx context.Context, m api.Module, parentHashSpan uint64) uint64 { //skipcq: RVV-B0012
	rtCtx := ctx.Value(runtimeContextKey).(*runtime.Context)
	if rtCtx == nil {
		panic("nil runtime context")
	}

	var option *[]byte = nil

	ret, err := write(m, rtCtx.Allocator, scale.MustMarshal(option))
	if err != nil {
		panic(err)
	}
	return ret
}

func ext_storage_clear_version_1(ctx context.Context, m api.Module, keySpan uint64) {
	rtCtx := ctx.Value(runtimeContextKey).(*runtime.Context)
	if rtCtx == nil {
		panic("nil runtime context")
	}
	storage := rtCtx.Storage

	key := read(m, keySpan)

	logger.Debugf("key: 0x%x", key)
	err := storage.Delete(key)
	if err != nil {
		panic(err)
	}
}

func ext_storage_clear_prefix_version_1(ctx context.Context, m api.Module, prefixSpan uint64) {
	rtCtx := ctx.Value(runtimeContextKey).(*runtime.Context)
	if rtCtx == nil {
		panic("nil runtime context")
	}
	storage := rtCtx.Storage

	prefix := read(m, prefixSpan)
	logger.Debugf("prefix: 0x%x", prefix)

	err := storage.ClearPrefix(prefix)
	if err != nil {
		panic(err)
	}
}

// toKillStorageResultEnum encodes the `allRemoved` flag and
// the `numRemoved` uint32 to a byte slice and returns it.
// The format used is:
// Byte 0: 1 if allRemoved is false, 0 otherwise
// Byte 1-5: scale encoding of numRemoved (up to 4 bytes)
func toKillStorageResultEnum(allRemoved bool, numRemoved uint32) (
	encodedEnumValue []byte, err error) {
	encodedNumRemoved, err := scale.Marshal(numRemoved)
	if err != nil {
		return nil, fmt.Errorf("scale encoding: %w", err)
	}

	encodedEnumValue = make([]byte, len(encodedNumRemoved)+1)
	if !allRemoved {
		// At least one key resides in the child trie due to the supplied limit.
		encodedEnumValue[0] = 1
	}
	copy(encodedEnumValue[1:], encodedNumRemoved)

	return encodedEnumValue, nil
}

func ext_storage_clear_prefix_version_2(ctx context.Context, m api.Module, prefixSpan, lim uint64) uint64 {
	rtCtx := ctx.Value(runtimeContextKey).(*runtime.Context)
	if rtCtx == nil {
		panic("nil runtime context")
	}
	storage := rtCtx.Storage

	prefix := read(m, prefixSpan)
	logger.Debugf("prefix: 0x%x", prefix)

	limitBytes := read(m, lim)

	var limit []byte
	err := scale.Unmarshal(limitBytes, &limit)
	if err != nil {
		logger.Warnf("failed scale decoding limit: %s", err)
		panic(err)
	}

	if len(limit) == 0 {
		// limit is None, set limit to max
		limit = []byte{0xff, 0xff, 0xff, 0xff}
	}

	limitUint := binary.LittleEndian.Uint32(limit)
	numRemoved, all, err := storage.ClearPrefixLimit(prefix, limitUint)
	if err != nil {
		logger.Errorf("failed to clear prefix limit: %s", err)
		panic(err)
	}

	encBytes, err := toKillStorageResultEnum(all, numRemoved)
	if err != nil {
		logger.Errorf("failed to allocate memory: %s", err)
		panic(err)
	}

	valueSpan, err := write(m, rtCtx.Allocator, encBytes)
	if err != nil {
		logger.Errorf("failed to allocate: %s", err)
		panic(err)
	}

	return valueSpan
}

func ext_storage_exists_version_1(ctx context.Context, m api.Module, keySpan uint64) uint32 {
	rtCtx := ctx.Value(runtimeContextKey).(*runtime.Context)
	if rtCtx == nil {
		panic("nil runtime context")
	}
	storage := rtCtx.Storage

	key := read(m, keySpan)
	logger.Debugf("key: 0x%x", key)

	value := storage.Get(key)
	if value != nil {
		return 1
	}

	return 0
}

func ext_storage_get_version_1(ctx context.Context, m api.Module, keySpan uint64) uint64 {
	rtCtx := ctx.Value(runtimeContextKey).(*runtime.Context)
	if rtCtx == nil {
		panic("nil runtime context")
	}
	storage := rtCtx.Storage

	key := read(m, keySpan)
	logger.Debugf("key: 0x%x", key)

	value := storage.Get(key)
	logger.Debugf("value: 0x%x", value)

	var encodedOption []byte
	if value != nil {
		encodedOption = scale.MustMarshal(&value)
	} else {
		encodedOption = noneEncoded
	}

	return mustWrite(m, rtCtx.Allocator, encodedOption)
}

func ext_storage_next_key_version_1(ctx context.Context, m api.Module, keySpan uint64) uint64 {
	rtCtx := ctx.Value(runtimeContextKey).(*runtime.Context)
	if rtCtx == nil {
		panic("nil runtime context")
	}
	storage := rtCtx.Storage

	key := read(m, keySpan)

	next := storage.NextKey(key)
	logger.Debugf(
		"key: 0x%x; next key 0x%x",
		key, next)

	var encodedOption []byte
	if len(next) == 0 {
		encodedOption = noneEncoded
	} else {
		encodedOption = scale.MustMarshal(&next)
	}

	return mustWrite(m, rtCtx.Allocator, encodedOption)
}

func ext_storage_read_version_1(ctx context.Context, m api.Module, keySpan, valueOut uint64, offset uint32) uint64 {
	rtCtx := ctx.Value(runtimeContextKey).(*runtime.Context)
	if rtCtx == nil {
		panic("nil runtime context")
	}
	storage := rtCtx.Storage

	key := read(m, keySpan)
	value := storage.Get(key)
	logger.Debugf(
		"key 0x%x has value 0x%x",
		key, value)

	if value == nil {
		return mustWrite(m, rtCtx.Allocator, noneEncoded)
	}

	var data []byte
	switch {
	case offset <= uint32(len(value)):
		data = value[offset:]
	default:
		data = value[len(value):]
	}

	var written uint
	valueOutPtr, valueOutSize := splitPointerSize(valueOut)
	if uint32(len(data)) <= valueOutSize {
		written = uint(len(data))
	} else {
		written = uint(valueOutSize)
	}

	ok := m.Memory().Write(valueOutPtr, data[0:written])
	if !ok {
		panic("write overflow")
	}

	size := uint32(len(data))
	return mustWrite(m, rtCtx.Allocator, scale.MustMarshal(&size))
}

func ext_storage_root_version_1(ctx context.Context, m api.Module) uint64 {
	rtCtx := ctx.Value(runtimeContextKey).(*runtime.Context)
	if rtCtx == nil {
		panic("nil runtime context")
	}
	storage := rtCtx.Storage

	root, err := storage.Root()
	if err != nil {
		logger.Errorf("failed to get storage root: %s", err)
		panic(err)
	}

	logger.Debugf("root hash is: %s", root)

	rootSpan, err := write(m, rtCtx.Allocator, root[:])
	if err != nil {
		logger.Errorf("failed to allocate: %s", err)
		panic(err)
	}
	return rootSpan
}

func ext_storage_root_version_2(ctx context.Context, m api.Module, version uint32) uint64 { //skipcq: RVV-B0012
	rtCtx := ctx.Value(runtimeContextKey).(*runtime.Context)
	if rtCtx == nil {
		panic("nil runtime context")
	}
	storage := rtCtx.Storage

	stateVersionBytes, _ := m.Memory().Read(version, 4)
	_, err := trie.ParseVersion(binary.LittleEndian.Uint32(stateVersionBytes))
	if err != nil {
		logger.Errorf("failed parsing state version: %s", err)
<<<<<<< HEAD
		return 0
=======
		return mustWrite(m, rtCtx.Allocator, emptyByteVectorEncoded)
>>>>>>> 8e076bb2
	}

	root, err := storage.Root()
	if err != nil {
		logger.Errorf("failed to get storage root: %s", err)
		panic(err)
	}

	logger.Debugf("root hash is: %s", root)

	rootSpan, err := write(m, rtCtx.Allocator, root[:])
	if err != nil {
		logger.Errorf("failed to allocate: %s", err)
		panic(err)
	}
	return rootSpan
}

func ext_storage_set_version_1(ctx context.Context, m api.Module, keySpan, valueSpan uint64) {
	rtCtx := ctx.Value(runtimeContextKey).(*runtime.Context)
	if rtCtx == nil {
		panic("nil runtime context")
	}
	storage := rtCtx.Storage

	key := read(m, keySpan)
	value := read(m, valueSpan)

	cp := make([]byte, len(value))
	copy(cp, value)

	logger.Debugf(
		"key 0x%x has value 0x%x",
		key, value)
	err := storage.Put(key, cp, trie.V0)
	if err != nil {
		panic(err)
	}
}

func ext_storage_start_transaction_version_1(ctx context.Context, _ api.Module) {
	rtCtx := ctx.Value(runtimeContextKey).(*runtime.Context)
	if rtCtx == nil {
		panic("nil runtime context")
	}
	rtCtx.Storage.BeginStorageTransaction()
}

func ext_storage_rollback_transaction_version_1(ctx context.Context, _ api.Module) {
	rtCtx := ctx.Value(runtimeContextKey).(*runtime.Context)
	if rtCtx == nil {
		panic("nil runtime context")
	}
	rtCtx.Storage.RollbackStorageTransaction()
}

func ext_storage_commit_transaction_version_1(ctx context.Context, _ api.Module) {
	rtCtx := ctx.Value(runtimeContextKey).(*runtime.Context)
	if rtCtx == nil {
		panic("nil runtime context")
	}
	rtCtx.Storage.CommitStorageTransaction()
}

func ext_allocator_free_version_1(ctx context.Context, _ api.Module, addr uint32) {
	allocator := ctx.Value(runtimeContextKey).(*runtime.Context).Allocator

	// Deallocate memory
	err := allocator.Deallocate(addr)
	if err != nil {
		panic(err)
	}
}

func ext_allocator_malloc_version_1(ctx context.Context, _ api.Module, size uint32) uint32 {
	allocator := ctx.Value(runtimeContextKey).(*runtime.Context).Allocator

	// Allocate memory
	res, err := allocator.Allocate(size)
	if err != nil {
		panic(err)
	}

	return res
}<|MERGE_RESOLUTION|>--- conflicted
+++ resolved
@@ -1055,45 +1055,6 @@
 	return 1
 }
 
-func ext_trie_blake2_256_verify_proof_version_2(
-	ctx context.Context, m api.Module, rootSpan uint32, proofSpan, keySpan, valueSpan uint64, version uint32) uint32 {
-	rtCtx := ctx.Value(runtimeContextKey).(*runtime.Context)
-	if rtCtx == nil {
-		panic("nil runtime context")
-	}
-
-	stateVersionBytes, _ := m.Memory().Read(version, 4)
-	_, err := trie.ParseVersion(binary.LittleEndian.Uint32(stateVersionBytes))
-	if err != nil {
-		logger.Errorf("failed parsing state version: %s", err)
-		return 0
-	}
-
-	toDecProofs := read(m, proofSpan)
-	var encodedProofNodes [][]byte
-	err = scale.Unmarshal(toDecProofs, &encodedProofNodes)
-	if err != nil {
-		logger.Errorf("failed scale decoding proof data: %s", err)
-		return uint32(0)
-	}
-
-	key := read(m, keySpan)
-	value := read(m, valueSpan)
-
-	trieRoot, ok := m.Memory().Read(rootSpan, 32)
-	if !ok {
-		panic("read overflow")
-	}
-
-	err = proof.Verify(encodedProofNodes, trieRoot, key, value)
-	if err != nil {
-		logger.Errorf("failed proof verification: %s", err)
-		return 0
-	}
-
-	return 1
-}
-
 func ext_misc_print_hex_version_1(ctx context.Context, m api.Module, dataSpan uint64) {
 	data := read(m, dataSpan)
 	logger.Debugf("data: 0x%x", data)
@@ -1411,21 +1372,13 @@
 	child, err := storage.GetChild(read(m, childStorageKey))
 	if err != nil {
 		logger.Errorf("failed to retrieve child: %s", err)
-<<<<<<< HEAD
-		return 0
-=======
 		return mustWrite(m, rtCtx.Allocator, emptyByteVectorEncoded)
->>>>>>> 8e076bb2
 	}
 
 	childRoot, err := child.Hash()
 	if err != nil {
 		logger.Errorf("failed to encode child root: %s", err)
-<<<<<<< HEAD
-		return 0
-=======
 		return mustWrite(m, rtCtx.Allocator, emptyByteVectorEncoded)
->>>>>>> 8e076bb2
 	}
 	childRootSlice := childRoot[:]
 
@@ -2415,11 +2368,7 @@
 	_, err := trie.ParseVersion(binary.LittleEndian.Uint32(stateVersionBytes))
 	if err != nil {
 		logger.Errorf("failed parsing state version: %s", err)
-<<<<<<< HEAD
-		return 0
-=======
 		return mustWrite(m, rtCtx.Allocator, emptyByteVectorEncoded)
->>>>>>> 8e076bb2
 	}
 
 	root, err := storage.Root()
