--- conflicted
+++ resolved
@@ -69,12 +69,8 @@
 	github.com/elastic/gosigar v0.14.2 // indirect
 	github.com/flynn/noise v1.0.0 // indirect
 	github.com/francoispqt/gojay v1.2.13 // indirect
-<<<<<<< HEAD
-	github.com/gammazero/deque v0.2.1 // indirect
-=======
 	github.com/go-logr/logr v1.2.3 // indirect
 	github.com/go-logr/stdr v1.2.2 // indirect
->>>>>>> 3a22b723
 	github.com/go-ole/go-ole v1.2.1 // indirect
 	github.com/go-playground/locales v0.14.1 // indirect
 	github.com/go-playground/universal-translator v0.18.1 // indirect
