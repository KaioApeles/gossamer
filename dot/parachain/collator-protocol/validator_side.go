--- conflicted
+++ resolved
@@ -189,32 +189,19 @@
 
 func IsRelayParentInImplicitView(
 	relayParent common.Hash,
-<<<<<<< HEAD
-	relayParentMode ProspectiveParachainsMode,
-	implicitView ImplicitView,
-	activeLeaves map[common.Hash]ProspectiveParachainsMode,
-	paraID parachaintypes.ParaID,
-) bool {
-	if !relayParentMode.isEnabled {
-=======
 	relayParentMode parachaintypes.ProspectiveParachainsMode,
 	implicitView ImplicitView,
 	activeLeaves map[common.Hash]parachaintypes.ProspectiveParachainsMode,
 	paraID parachaintypes.ParaID,
 ) bool {
 	if !relayParentMode.IsEnabled {
->>>>>>> f7bc903c
 		_, ok := activeLeaves[relayParent]
 		return ok
 	}
 
 	for hash, mode := range activeLeaves {
 		knownAllowedRelayParent := implicitView.KnownAllowedRelayParentsUnder(hash, paraID)
-<<<<<<< HEAD
-		if mode.isEnabled && knownAllowedRelayParent.String() == relayParent.String() {
-=======
 		if mode.IsEnabled && knownAllowedRelayParent.String() == relayParent.String() {
->>>>>>> f7bc903c
 			return true
 		}
 	}
@@ -227,17 +214,10 @@
 // declared itself a collator.
 func (peerData *PeerData) InsertAdvertisement(
 	onRelayParent common.Hash,
-<<<<<<< HEAD
-	relayParentMode ProspectiveParachainsMode,
-	candidateHash *parachaintypes.CandidateHash,
-	implicitView ImplicitView,
-	activeLeaves map[common.Hash]ProspectiveParachainsMode,
-=======
 	relayParentMode parachaintypes.ProspectiveParachainsMode,
 	candidateHash *parachaintypes.CandidateHash,
 	implicitView ImplicitView,
 	activeLeaves map[common.Hash]parachaintypes.ProspectiveParachainsMode,
->>>>>>> f7bc903c
 ) (isAdvertisementInvalid bool, err error) {
 	switch peerData.state.PeerState {
 	case Connected:
@@ -248,22 +228,14 @@
 			return false, ErrOutOfView
 		}
 
-<<<<<<< HEAD
-		if relayParentMode.isEnabled {
-=======
 		if relayParentMode.IsEnabled {
->>>>>>> f7bc903c
 			// relayParentMode.maxCandidateDepth
 			candidates, ok := peerData.state.CollatingPeerState.advertisements[onRelayParent]
 			if ok && slices.Contains[[]parachaintypes.CandidateHash](candidates, *candidateHash) {
 				return false, ErrDuplicateAdvertisement
 			}
 
-<<<<<<< HEAD
-			if len(candidates) > int(relayParentMode.maxCandidateDepth) {
-=======
 			if len(candidates) > int(relayParentMode.MaxCandidateDepth) {
->>>>>>> f7bc903c
 				return false, ErrPeerLimitReached
 			}
 			candidates = append(candidates, *candidateHash)
@@ -356,7 +328,6 @@
 	// Parachains we're currently assigned to. With async backing enabled
 	// this includes assignments from the implicit view.
 	currentAssignments map[parachaintypes.ParaID]uint
-<<<<<<< HEAD
 
 	// state tracked per relay parent
 	perRelayParent map[common.Hash]PerRelayParent // map[replay parent]PerRelayParent
@@ -383,91 +354,6 @@
 	/// support prospective parachains. This mapping works as a replacement for
 	/// [`polkadot_node_network_protocol::View`] and can be dropped once the transition
 	/// to asynchronous backing is done.
-	activeLeaves map[common.Hash]ProspectiveParachainsMode
-
-	fetchedCandidates map[string]CollationEvent
-}
-
-// Identifier of a fetched collation
-type fetchedCollation struct {
-	// Candidate's relay parent
-	relayParent   common.Hash
-	paraID        parachaintypes.ParaID
-	candidateHash parachaintypes.CandidateHash
-	// Id of the collator the collation was fetched from
-	collatorID parachaintypes.CollatorID
-}
-
-func (f fetchedCollation) String() string {
-	return fmt.Sprintf("relay parent: %s, para id: %d, candidate hash: %s, collator id: %+v",
-		f.relayParent.String(), f.paraID, f.candidateHash.Value.String(), f.collatorID)
-}
-
-// Prospective parachains mode of a relay parent. Defined by
-// the Runtime API version.
-//
-// Needed for the period of transition to asynchronous backing.
-type ProspectiveParachainsMode struct {
-	// if disabled, there are no prospective parachains. Runtime API does not have support for `async_backing_params`
-	isEnabled bool
-
-	// these values would be present only if `isEnabled` is true
-
-	// The maximum number of para blocks between the para head in a relay parent and a new candidate.
-	// Restricts nodes from building arbitrary long chains and spamming other validators.
-	maxCandidateDepth uint
-}
-
-type PerRelayParent struct {
-	prospectiveParachainMode ProspectiveParachainsMode
-	assignment               *parachaintypes.ParaID
-	collations               Collations
-}
-
-type Collations struct {
-	// What is the current status in regards to a collation for this relay parent?
-	status CollationStatus
-	// how many collations have been seconded
-	secondedCount uint
-	// Collation that were advertised to us, but we did not yet fetch.
-	waitingQueue []UnfetchedCollation // : VecDeque<(PendingCollation, CollatorId)>,
-}
-
-// IsSecondedLimitReached check the limit of seconded candidates for a given para has been reached.
-func (collations Collations) IsSecondedLimitReached(relayParentMode ProspectiveParachainsMode) bool {
-	var secondedLimit uint
-	if relayParentMode.isEnabled {
-		secondedLimit = relayParentMode.maxCandidateDepth + 1
-	} else {
-		secondedLimit = 1
-	}
-
-	return collations.secondedCount >= secondedLimit
-}
-=======
->>>>>>> f7bc903c
-
-	// state tracked per relay parent
-	perRelayParent map[common.Hash]PerRelayParent
-
-	// TODO: In rust this is a map, let's see if we can get away with a map
-	// blocked_advertisements: HashMap<(ParaId, Hash), Vec<BlockedAdvertisement>>,
-	BlockedAdvertisements []BlockedAdvertisement
-
-	// Leaves that do support asynchronous backing along with
-	// implicit ancestry. Leaves from the implicit view are present in
-	// `active_leaves`, the opposite doesn't hold true.
-	//
-	// Relay-chain blocks which don't support prospective parachains are
-	// never included in the fragment trees of active leaves which do. In
-	// particular, this means that if a given relay parent belongs to implicit
-	// ancestry of some active leaf, then it does support prospective parachains.
-	implicitView ImplicitView
-
-	/// All active leaves observed by us, including both that do and do not
-	/// support prospective parachains. This mapping works as a replacement for
-	/// [`polkadot_node_network_protocol::View`] and can be dropped once the transition
-	/// to asynchronous backing is done.
 	activeLeaves map[common.Hash]parachaintypes.ProspectiveParachainsMode
 
 	// Collations that we have successfully requested from peers and waiting
@@ -490,18 +376,27 @@
 		f.relayParent.String(), f.paraID, f.candidateHash.Value.String(), f.collatorID)
 }
 
+// Prospective parachains mode of a relay parent. Defined by
+// the Runtime API version.
+//
+// Needed for the period of transition to asynchronous backing.
+type ProspectiveParachainsMode struct {
+	// if disabled, there are no prospective parachains. Runtime API does not have support for `async_backing_params`
+	isEnabled bool
+
+	// these values would be present only if `isEnabled` is true
+
+	// The maximum number of para blocks between the para head in a relay parent and a new candidate.
+	// Restricts nodes from building arbitrary long chains and spamming other validators.
+	maxCandidateDepth uint
+}
+
 type PerRelayParent struct {
 	prospectiveParachainMode parachaintypes.ProspectiveParachainsMode
 	assignment               *parachaintypes.ParaID
 	collations               Collations
 }
 
-<<<<<<< HEAD
-// SecondedOverseerMsg represents that the candidate we recommended to be seconded was validated successfully.
-type SecondedOverseerMsg struct {
-	Parent common.Hash
-	Stmt   parachaintypes.StatementVDT
-=======
 type Collations struct {
 	// What is the current status in regards to a collation for this relay parent?
 	status CollationStatus
@@ -509,7 +404,6 @@
 	secondedCount uint
 	// Collation that were advertised to us, but we did not yet fetch.
 	waitingQueue []UnfetchedCollation // : VecDeque<(PendingCollation, CollatorId)>,
->>>>>>> f7bc903c
 }
 
 // IsSecondedLimitReached check the limit of seconded candidates for a given para has been reached.
@@ -524,17 +418,6 @@
 	return collations.secondedCount >= secondedLimit
 }
 
-<<<<<<< HEAD
-func (b Backed) String() string {
-	return fmt.Sprintf("para id: %d, para head: %s", b.ParaID, b.ParaHead.String())
-}
-
-// InvalidOverseerMsg represents an invalid candidata.
-// We recommended a particular candidate to be seconded, but it was invalid; penalize the collator.
-type InvalidOverseerMsg struct {
-	Parent           common.Hash
-	CandidateReceipt parachaintypes.CandidateReceipt
-=======
 func (cpvs CollatorProtocolValidatorSide) getPeerIDFromCollatorID(collatorID parachaintypes.CollatorID,
 ) (peer.ID, bool) {
 	for peerID, peerData := range cpvs.peerData {
@@ -544,7 +427,6 @@
 	}
 
 	return "", false
->>>>>>> f7bc903c
 }
 
 func (cpvs CollatorProtocolValidatorSide) processMessage(msg any) error {
@@ -567,13 +449,8 @@
 	case collatorprotocolmessages.NetworkBridgeUpdate:
 		// TODO: handle network message https://github.com/ChainSafe/gossamer/issues/3515
 		// https://github.com/paritytech/polkadot-sdk/blob/db3fd687262c68b115ab6724dfaa6a71d4a48a59/polkadot/node/network/collator-protocol/src/validator_side/mod.rs#L1457 //nolint
-<<<<<<< HEAD
-	case SecondedOverseerMsg:
-		statementV, err := msg.Stmt.Value()
-=======
 	case collatorprotocolmessages.Seconded:
 		statementV, err := msg.Stmt.Payload.Value()
->>>>>>> f7bc903c
 		if err != nil {
 			return fmt.Errorf("getting value of statement: %w", err)
 		}
@@ -583,22 +460,16 @@
 
 		receipt, ok := statementV.(parachaintypes.Seconded)
 		if !ok {
-			return fmt.Errorf("statement value expected: Seconded, got: %T", statementV)
+			return fmt.Errorf("statement value expectedb: Seconded, got: %T", statementV)
 		}
 
 		candidateReceipt := parachaintypes.CommittedCandidateReceipt(receipt)
-<<<<<<< HEAD
-
-		candidateHashV, err := candidateReceipt.ToPlain().Hash()
+
+		fetchedCollation, err := newFetchedCollationInfo(candidateReceipt.ToPlain())
 		if err != nil {
-			return fmt.Errorf("getting candidate hash from receipt: %w", err)
-		}
-		fetchedCollation := fetchedCollation{
-			relayParent:   receipt.Descriptor.RelayParent,
-			paraID:        parachaintypes.ParaID(receipt.Descriptor.ParaID),
-			candidateHash: parachaintypes.CandidateHash{Value: candidateHashV},
-			collatorID:    receipt.Descriptor.Collator,
-		}
+			return fmt.Errorf("getting fetched collation info: %w", err)
+		}
+
 		// remove the candidate from the list of fetched candidates
 		collationEvent, ok := cpvs.fetchedCandidates[fetchedCollation.String()]
 		if !ok {
@@ -606,21 +477,6 @@
 			return nil
 		}
 
-=======
-
-		fetchedCollation, err := newFetchedCollationInfo(candidateReceipt.ToPlain())
-		if err != nil {
-			return fmt.Errorf("getting fetched collation info: %w", err)
-		}
-
-		// remove the candidate from the list of fetched candidates
-		collationEvent, ok := cpvs.fetchedCandidates[fetchedCollation.String()]
-		if !ok {
-			logger.Error("collation has been seconded, but the relay parent is deactivated")
-			return nil
-		}
-
->>>>>>> f7bc903c
 		delete(cpvs.fetchedCandidates, fetchedCollation.String())
 
 		// notify good collation
@@ -633,26 +489,13 @@
 			Reason: peerset.BenefitNotifyGoodReason,
 		}, peerID)
 
-<<<<<<< HEAD
 		// notify candidate seconded
-=======
-		// notify collation seconded
->>>>>>> f7bc903c
 		_, ok = cpvs.peerData[peerID]
 		if ok {
 			collatorProtocolMessage := NewCollatorProtocolMessage()
 			err = collatorProtocolMessage.Set(CollationSeconded{
 				RelayParent: msg.Parent,
-<<<<<<< HEAD
-				Statement: parachaintypes.UncheckedSignedFullStatement{
-					Payload: msg.Stmt,
-					// TODO:
-					// ValidatorIndex: ,
-					// Signature: ,
-				},
-=======
 				Statement:   msg.Stmt,
->>>>>>> f7bc903c
 			})
 			if err != nil {
 				return fmt.Errorf("setting collation seconded: %w", err)
@@ -679,37 +522,19 @@
 			// TODO: Few more things for async backing, but we don't have async backing yet
 			// https://github.com/paritytech/polkadot-sdk/blob/7035034710ecb9c6a786284e5f771364c520598d/polkadot/node/network/collator-protocol/src/validator_side/mod.rs#L1531-L1532
 		}
-<<<<<<< HEAD
-	case Backed:
-		// TODO: handle backed message https://github.com/ChainSafe/gossamer/issues/3517
+	case collatorprotocolmessages.Backed:
 		backed := msg
 		_, ok := cpvs.BlockedAdvertisements[backed.String()]
 		if ok {
 			delete(cpvs.BlockedAdvertisements, backed.String())
 			cpvs.requestUnblockedCollations(backed)
 		}
-	case InvalidOverseerMsg:
-		invalidOverseerMsg := msg
-
-		candidateHashV, err := msg.CandidateReceipt.Hash()
-		if err != nil {
-			return fmt.Errorf("getting candidate hash from receipt: %w", err)
-		}
-		fetchedCollation := fetchedCollation{
-			relayParent:   msg.CandidateReceipt.Descriptor.RelayParent,
-			paraID:        parachaintypes.ParaID(msg.CandidateReceipt.Descriptor.ParaID),
-			candidateHash: parachaintypes.CandidateHash{Value: candidateHashV},
-			collatorID:    msg.CandidateReceipt.Descriptor.Collator,
-=======
-	case collatorprotocolmessages.Backed:
-		// TODO: handle backed message https://github.com/ChainSafe/gossamer/issues/3517
 	case collatorprotocolmessages.Invalid:
 		invalidOverseerMsg := msg
 
 		fetchedCollation, err := newFetchedCollationInfo(msg.CandidateReceipt)
 		if err != nil {
 			return fmt.Errorf("getting fetched collation info: %w", err)
->>>>>>> f7bc903c
 		}
 
 		collationEvent, ok := cpvs.fetchedCandidates[fetchedCollation.String()]
@@ -745,9 +570,8 @@
 	return nil
 }
 
-<<<<<<< HEAD
 // requestUnblockedCollations Checks whether any of the advertisements are unblocked and attempts to fetch them.
-func (cpvs CollatorProtocolValidatorSide) requestUnblockedCollations(backed Backed) error {
+func (cpvs CollatorProtocolValidatorSide) requestUnblockedCollations(backed collatorprotocolmessages.Backed) error {
 
 	for _, blockedAdvertisements := range cpvs.BlockedAdvertisements {
 
@@ -788,7 +612,8 @@
 	}
 
 	return nil
-=======
+}
+
 func newFetchedCollationInfo(candidateReceipt parachaintypes.CandidateReceipt) (*fetchedCollationInfo, error) {
 	candidateHash, err := candidateReceipt.Hash()
 	if err != nil {
@@ -802,5 +627,4 @@
 			Value: candidateHash,
 		},
 	}, nil
->>>>>>> f7bc903c
 }