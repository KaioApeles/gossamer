// Copyright 2023 ChainSafe Systems (ON)
// SPDX-License-Identifier: LGPL-3.0-only

package overseer

import (
	"context"

	parachaintypes "github.com/ChainSafe/gossamer/dot/parachain/types"
	"github.com/ChainSafe/gossamer/lib/common"
)

// ActivatedLeaf is a parachain head which we care to work on.
type ActivatedLeaf struct {
	Hash   common.Hash
	Number uint32
}

// ActiveLeavesUpdate changes in the set of active leaves:  the parachain heads which we care to work on.
//
// note: activated field indicates deltas, not complete sets.
type ActiveLeavesUpdate struct {
	Activated ActivatedLeaf
}

// Subsystem is an interface for subsystems to be registered with the overseer.
type Subsystem interface {
	// Run runs the subsystem.
	Run(ctx context.Context, OverseerToSubSystem chan any, SubSystemToOverseer chan any) error
<<<<<<< HEAD
	String() parachaintypes.SubSystemName
=======
	Name() parachaintypes.SubSystemName
>>>>>>> 4fb70f3e
}<|MERGE_RESOLUTION|>--- conflicted
+++ resolved
@@ -27,9 +27,5 @@
 type Subsystem interface {
 	// Run runs the subsystem.
 	Run(ctx context.Context, OverseerToSubSystem chan any, SubSystemToOverseer chan any) error
-<<<<<<< HEAD
-	String() parachaintypes.SubSystemName
-=======
 	Name() parachaintypes.SubSystemName
->>>>>>> 4fb70f3e
 }