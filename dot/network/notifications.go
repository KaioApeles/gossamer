// Copyright 2021 ChainSafe Systems (ON)
// SPDX-License-Identifier: LGPL-3.0-only

package network

import (
	"errors"
	"fmt"
	"io"
	"sync"
	"time"

	"github.com/libp2p/go-libp2p-core/mux"
	libp2pnetwork "github.com/libp2p/go-libp2p-core/network"
	"github.com/libp2p/go-libp2p-core/peer"
	"github.com/libp2p/go-libp2p-core/protocol"

	"github.com/ChainSafe/gossamer/dot/peerset"
)

const handshakeTimeout = time.Second * 10

// Handshake is the interface all handshakes for notifications protocols must implement
type Handshake interface {
	NotificationsMessage
}

// the following are used for RegisterNotificationsProtocol
type (
	// HandshakeGetter is a function that returns a custom handshake
	HandshakeGetter = func() (Handshake, error)

	// HandshakeDecoder is a custom decoder for a handshake
	HandshakeDecoder = func([]byte) (Handshake, error)

	// HandshakeValidator validates a handshake. It returns an error if it is invalid
	HandshakeValidator = func(peer.ID, Handshake) error

	// MessageDecoder is a custom decoder for a message
	MessageDecoder = func([]byte) (NotificationsMessage, error)

	// NotificationsMessageHandler is called when a (non-handshake) message is received over a notifications stream.
	NotificationsMessageHandler = func(peer peer.ID, msg NotificationsMessage) (propagate bool, err error)

	// NotificationsMessageBatchHandler is called when a (non-handshake) message is received over a notifications
	// stream in batch processing mode.
	NotificationsMessageBatchHandler = func(peer peer.ID, msg NotificationsMessage)
)

// BatchMessage is exported for the mocks of lib/grandpa/mocks/network.go
// to be able to compile.
// TODO: unexport if changing mock library to e.g. github.com/golang/gomock
type BatchMessage struct {
	msg  NotificationsMessage
	peer peer.ID
}

type handshakeReader struct {
	hs  Handshake
	err error
}

type notificationsProtocol struct {
	protocolID               protocol.ID
	getHandshake             HandshakeGetter
	handshakeDecoder         HandshakeDecoder
	handshakeValidator       HandshakeValidator
	outboundHandshakeMutexes *sync.Map //map[peer.ID]*sync.Mutex
	inboundHandshakeData     *sync.Map //map[peer.ID]*handshakeData
	outboundHandshakeData    *sync.Map //map[peer.ID]*handshakeData
}

func newNotificationsProtocol(protocolID protocol.ID, handshakeGetter HandshakeGetter,
	handshakeDecoder HandshakeDecoder, handshakeValidator HandshakeValidator) *notificationsProtocol {
	return &notificationsProtocol{
		protocolID:               protocolID,
		getHandshake:             handshakeGetter,
		handshakeValidator:       handshakeValidator,
		handshakeDecoder:         handshakeDecoder,
		outboundHandshakeMutexes: new(sync.Map),
		inboundHandshakeData:     new(sync.Map),
		outboundHandshakeData:    new(sync.Map),
	}
}

func (n *notificationsProtocol) getInboundHandshakeData(pid peer.ID) (*handshakeData, bool) {
	var (
		data interface{}
		has  bool
	)

	data, has = n.inboundHandshakeData.Load(pid)
	if !has {
		return nil, false
	}

	return data.(*handshakeData), true
}

func (n *notificationsProtocol) getOutboundHandshakeData(pid peer.ID) (*handshakeData, bool) {
	var (
		data interface{}
		has  bool
	)

	data, has = n.outboundHandshakeData.Load(pid)
	if !has {
		return nil, false
	}

	return data.(*handshakeData), true
}

type handshakeData struct {
	received  bool
	validated bool
	handshake Handshake
	stream    libp2pnetwork.Stream
}

func newHandshakeData(received, validated bool, stream libp2pnetwork.Stream) *handshakeData {
	return &handshakeData{
		received:  received,
		validated: validated,
		stream:    stream,
	}
}

func createDecoder(info *notificationsProtocol, handshakeDecoder HandshakeDecoder,
	messageDecoder MessageDecoder) messageDecoder {
	return func(in []byte, peer peer.ID, inbound bool) (Message, error) {
		// if we don't have handshake data on this peer, or we haven't received the handshake from them already,
		// assume we are receiving the handshake
		var (
			hsData *handshakeData
			has    bool
		)

		if inbound {
			hsData, has = info.getInboundHandshakeData(peer)
		} else {
			hsData, has = info.getOutboundHandshakeData(peer)
		}

		if !has || !hsData.received {
			return handshakeDecoder(in)
		}

		// otherwise, assume we are receiving the Message
		return messageDecoder(in)
	}
}

// createNotificationsMessageHandler returns a function that is called by the handler of *inbound* streams.
func (s *Service) createNotificationsMessageHandler(info *notificationsProtocol,
	messageHandler NotificationsMessageHandler,
	batchHandler NotificationsMessageBatchHandler) messageHandler {
	return func(stream libp2pnetwork.Stream, m Message) error {
		if m == nil || info == nil || info.handshakeValidator == nil || messageHandler == nil {
			return nil
		}

		var (
			ok   bool
			msg  NotificationsMessage
			peer = stream.Conn().RemotePeer()
		)

		if msg, ok = m.(NotificationsMessage); !ok {
			return fmt.Errorf("%w: expected %T but got %T", errMessageTypeNotValid, (NotificationsMessage)(nil), msg)
		}

		if msg.IsHandshake() {
			logger.Tracef("received handshake on notifications sub-protocol %s from peer %s, message is: %s",
				info.protocolID, stream.Conn().RemotePeer(), msg)

			hs, ok := msg.(Handshake)
			if !ok {
				return errMessageIsNotHandshake
			}

			// if we are the receiver and haven't received the handshake already, validate it
			// note: if this function is being called, it's being called via SetStreamHandler,
			// ie it is an inbound stream and we only send the handshake over it.
			// we do not send any other data over this stream, we would need to open a new outbound stream.
			if _, has := info.getInboundHandshakeData(peer); !has {
				logger.Tracef("receiver: validating handshake using protocol %s", info.protocolID)

				hsData := newHandshakeData(true, false, stream)
				info.inboundHandshakeData.Store(peer, hsData)

				err := info.handshakeValidator(peer, hs)
				if err != nil {
					logger.Tracef(
						"failed to validate handshake from peer %s using protocol %s: %s",
						peer, info.protocolID, err)
					return errCannotValidateHandshake
				}

				hsData.validated = true
				info.inboundHandshakeData.Store(peer, hsData)

				// once validated, send back a handshake
				resp, err := info.getHandshake()
				if err != nil {
					logger.Warnf("failed to get handshake using protocol %s: %s", info.protocolID, err)
					return err
				}

				err = s.host.writeToStream(stream, resp)
				if err != nil {
					logger.Tracef("failed to send handshake to peer %s using protocol %s: %s", peer, info.protocolID, err)
					return err
				}

				logger.Tracef("receiver: sent handshake to peer %s using protocol %s", peer, info.protocolID)
			}

			return nil
		}

		logger.Tracef("received message on notifications sub-protocol %s from peer %s, message is: %s",
			info.protocolID, stream.Conn().RemotePeer(), msg)

		if batchHandler != nil {
			batchHandler(peer, msg)
			return nil
		}

		_, err := s.host.messageCache.put(peer, msg)
		if err != nil {
			logger.Error("failed to add message to cache", "peer", peer, "error", err)
			return err
		}

		propagate, err := messageHandler(peer, msg)
		if err != nil {
			return err
		}

		if !propagate || s.noGossip {
			return nil
		}

		if !s.gossip.hasSeen(msg) {
			s.broadcastExcluding(info, peer, msg)
			return nil
		}

		// report peer if we get duplicate gossip message.
		s.host.cm.peerSetHandler.ReportPeer(peerset.ReputationChange{
			Value:  peerset.DuplicateGossipValue,
			Reason: peerset.DuplicateGossipReason,
		}, peer)
		return nil
	}
}

<<<<<<< HEAD
func (s *Service) sendData(peer peer.ID, hs Handshake, info *notificationsProtocol, msg NotificationsMessage) error {
	if support, err := s.host.supportsProtocol(peer, info.protocolID); err != nil || !support {
		return nil
	}

	hsData, has := info.getHandshakeData(peer, false)
	if has && !hsData.validated {
		// peer has sent us an invalid handshake in the past, ignore
		return errors.New("peer handshake is not valid")
	}

	if !has || !hsData.received || hsData.stream == nil {
		logger.Info("establishing outbound stream", "peer", peer)
		if !has {
			hsData = newHandshakeData(false, false, nil)
		}

		hsData.Lock()
		defer hsData.Unlock()

		logger.Trace("sending outbound handshake", "protocol", info.protocolID, "peer", peer, "message", hs)
		stream, err := s.host.send(peer, info.protocolID, hs)
		if err != nil {
			logger.Trace("failed to send message to peer", "peer", peer, "error", err)
			return err
		}

		hsData.stream = stream
		info.outboundHandshakeData.Store(peer, hsData)

		if info.handshakeValidator == nil {
			return nil
		}

		hsTimer := time.NewTimer(handshakeTimeout)

		var hs Handshake
		select {
		case <-hsTimer.C:
			logger.Trace("handshake timeout reached", "protocol", info.protocolID, "peer", peer)
			_ = stream.Close()
			info.outboundHandshakeData.Delete(peer)
			return nil
		case hsResponse := <-s.readHandshake(stream, info.handshakeDecoder):
			hsTimer.Stop()
			if hsResponse.err != nil {
				logger.Trace("failed to read handshake", "protocol", info.protocolID, "peer", peer, "error", err)
				_ = stream.Close()
				info.outboundHandshakeData.Delete(peer)
				return nil
			}

			hs = hsResponse.hs
			hsData.received = true
		}

		err = info.handshakeValidator(peer, hs)
		if err != nil {
			logger.Trace("failed to validate handshake", "protocol", info.protocolID, "peer", peer, "error", err)
			hsData.validated = false
			info.outboundHandshakeData.Store(peer, hsData)
			return err
		}

		hsData.validated = true
		info.outboundHandshakeData.Store(peer, hsData)
		logger.Trace("sender: validated handshake", "protocol", info.protocolID, "peer", peer)
=======
func closeOutboundStream(info *notificationsProtocol, peerID peer.ID, stream libp2pnetwork.Stream) {
	logger.Debugf(
		"cleaning up outbound handshake data for protocol=%s, peer=%s",
		stream.Protocol(),
		peerID,
	)

	info.outboundHandshakeData.Delete(peerID)
	_ = stream.Close()
}

func (s *Service) sendData(peer peer.ID, hs Handshake, info *notificationsProtocol, msg NotificationsMessage) {
	if info.handshakeValidator == nil {
		logger.Errorf("handshakeValidator is not set for protocol %s", info.protocolID)
		return
	}

	if support, err := s.host.supportsProtocol(peer, info.protocolID); err != nil || !support {
		s.host.cm.peerSetHandler.ReportPeer(peerset.ReputationChange{
			Value:  peerset.BadProtocolValue,
			Reason: peerset.BadProtocolReason,
		}, peer)

		return
	}

	stream, err := s.sendHandshake(peer, hs, info)
	if err != nil {
		logger.Debugf("failed to send handshake to peer %s on protocol %s: %s", peer, info.protocolID, err)
		return
>>>>>>> 2f9f80c5
	}

	if s.host.messageCache != nil {
		added, err := s.host.messageCache.put(peer, msg)
		if err != nil {
<<<<<<< HEAD
			logger.Error("failed to add message to cache", "peer", peer, "error", err)
			return err
		}

		if !added {
			return nil
=======
			logger.Errorf("failed to add message to cache for peer %s: %s", peer, err)
			return
>>>>>>> 2f9f80c5
		}

		// TODO: ensure grandpa stores *all* previously received votes and discards them
		// only when they are for already finalised rounds; currently this causes issues
		// because a vote might be received slightly too early, causing a round mismatch err,
		// causing grandpa to discard the vote. (#1855)
		_, isConsensusMsg := msg.(*ConsensusMessage)
		if !added && !isConsensusMsg {
			return nil
		}
	}

	// we've completed the handshake with the peer, send message directly
<<<<<<< HEAD
	logger.Debug("sending message", "protocol", info.protocolID, "peer", peer, "message", msg)
=======
	logger.Tracef("sending message to peer %s using protocol %s: %s", peer, info.protocolID, msg)
	if err := s.host.writeToStream(stream, msg); err != nil {
		logger.Debugf("failed to send message to peer %s: %s", peer, err)
>>>>>>> 2f9f80c5

		// the stream was closed or reset, close it on our end and delete it from our peer's data
		if errors.Is(err, io.EOF) || errors.Is(err, mux.ErrReset) {
			closeOutboundStream(info, peer, stream)
		}
		return
	}

	logger.Tracef("successfully sent message on protocol %s to peer %s: message=", info.protocolID, peer, msg)
	s.host.cm.peerSetHandler.ReportPeer(peerset.ReputationChange{
		Value:  peerset.GossipSuccessValue,
		Reason: peerset.GossipSuccessReason,
	}, peer)
}

func (s *Service) sendHandshake(peer peer.ID, hs Handshake, info *notificationsProtocol) (libp2pnetwork.Stream, error) {
	mu, has := info.outboundHandshakeMutexes.Load(peer)
	if !has {
		// this should not happen
		return nil, errMissingHandshakeMutex
	}

	// multiple processes could each call this upcoming section, opening multiple streams and
	// sending multiple handshakes. thus, we need to have a per-peer and per-protocol lock
	mu.(*sync.Mutex).Lock()
	defer mu.(*sync.Mutex).Unlock()

	hsData, has := info.getOutboundHandshakeData(peer)
	switch {
	case has && !hsData.validated:
		// peer has sent us an invalid handshake in the past, ignore
		return nil, errInvalidHandshakeForPeer
	case has && hsData.validated:
		return hsData.stream, nil
	case !has:
		hsData = newHandshakeData(false, false, nil)
	}

	logger.Tracef("sending outbound handshake to peer %s on protocol %s, message: %s",
		peer, info.protocolID, hs)
	stream, err := s.host.send(peer, info.protocolID, hs)
	if err != nil {
<<<<<<< HEAD
		logger.Trace("failed to send message to peer", "peer", peer, "error", err)
		return err
	}

	return nil
=======
		logger.Tracef("failed to send message to peer %s: %s", peer, err)
		// don't need to close the stream here, as it's nil!
		return nil, err
	}

	hsData.stream = stream

	hsTimer := time.NewTimer(handshakeTimeout)

	var resp Handshake
	select {
	case <-hsTimer.C:
		s.host.cm.peerSetHandler.ReportPeer(peerset.ReputationChange{
			Value:  peerset.TimeOutValue,
			Reason: peerset.TimeOutReason,
		}, peer)

		logger.Tracef("handshake timeout reached for peer %s using protocol %s", peer, info.protocolID)
		closeOutboundStream(info, peer, stream)
		return nil, errHandshakeTimeout
	case hsResponse := <-s.readHandshake(stream, info.handshakeDecoder):
		if !hsTimer.Stop() {
			<-hsTimer.C
		}

		if hsResponse.err != nil {
			logger.Tracef("failed to read handshake from peer %s using protocol %s: %s", peer, info.protocolID, err)
			closeOutboundStream(info, peer, stream)
			return nil, hsResponse.err
		}

		resp = hsResponse.hs
		hsData.received = true
	}

	if err = info.handshakeValidator(peer, resp); err != nil {
		logger.Tracef("failed to validate handshake from peer %s using protocol %s: %s", peer, info.protocolID, err)
		hsData.validated = false
		hsData.stream = nil
		_ = stream.Reset()
		info.outboundHandshakeData.Store(peer, hsData)
		// don't delete handshake data, as we want to store that the handshake for this peer was invalid
		// and not to exchange messages over this protocol with it
		return nil, err
	}

	hsData.validated = true
	hsData.handshake = resp
	info.outboundHandshakeData.Store(peer, hsData)
	logger.Tracef("sender: validated handshake from peer %s using protocol %s", peer, info.protocolID)
	return hsData.stream, nil
>>>>>>> 2f9f80c5
}

// broadcastExcluding sends a message to each connected peer except the given peer,
// and peers that have previously sent us the message or who we have already sent the message to.
// used for notifications sub-protocols to gossip a message
func (s *Service) broadcastExcluding(info *notificationsProtocol, excluding peer.ID, msg NotificationsMessage) {
	logger.Tracef("broadcasting message from notifications sub-protocol %s", info.protocolID)

	hs, err := info.getHandshake()
	if err != nil {
		logger.Errorf("failed to get handshake using protocol %s: %s", info.protocolID, err)
		return
	}

	for _, p := range s.host.peers() {
		if p == excluding {
			continue
		}

		go func(p peer.ID) {
			err = s.sendData(p, hs, info, msg)
			if err != nil {
				logger.Debug("failed to send message to peer", "peer", p, "message", msg, "error", err)
			}
		}(p)
	}
}

func (s *Service) readHandshake(stream libp2pnetwork.Stream, decoder HandshakeDecoder) <-chan *handshakeReader {
	hsC := make(chan *handshakeReader)

	go func() {
		msgBytes := s.bufPool.get()
		defer func() {
			s.bufPool.put(msgBytes)
			close(hsC)
		}()

		tot, err := readStream(stream, msgBytes[:])
		if err != nil {
			hsC <- &handshakeReader{hs: nil, err: err}
			return
		}

		hs, err := decoder(msgBytes[:tot])
		if err != nil {
			s.host.cm.peerSetHandler.ReportPeer(peerset.ReputationChange{
				Value:  peerset.BadMessageValue,
				Reason: peerset.BadMessageReason,
			}, stream.Conn().RemotePeer())

			hsC <- &handshakeReader{hs: nil, err: err}
			return
		}

		hsC <- &handshakeReader{hs: hs, err: nil}
	}()

	return hsC
}<|MERGE_RESOLUTION|>--- conflicted
+++ resolved
@@ -229,7 +229,7 @@
 
 		_, err := s.host.messageCache.put(peer, msg)
 		if err != nil {
-			logger.Error("failed to add message to cache", "peer", peer, "error", err)
+			logger.Errorf("failed to add message to cache: %s", err)
 			return err
 		}
 
@@ -256,75 +256,6 @@
 	}
 }
 
-<<<<<<< HEAD
-func (s *Service) sendData(peer peer.ID, hs Handshake, info *notificationsProtocol, msg NotificationsMessage) error {
-	if support, err := s.host.supportsProtocol(peer, info.protocolID); err != nil || !support {
-		return nil
-	}
-
-	hsData, has := info.getHandshakeData(peer, false)
-	if has && !hsData.validated {
-		// peer has sent us an invalid handshake in the past, ignore
-		return errors.New("peer handshake is not valid")
-	}
-
-	if !has || !hsData.received || hsData.stream == nil {
-		logger.Info("establishing outbound stream", "peer", peer)
-		if !has {
-			hsData = newHandshakeData(false, false, nil)
-		}
-
-		hsData.Lock()
-		defer hsData.Unlock()
-
-		logger.Trace("sending outbound handshake", "protocol", info.protocolID, "peer", peer, "message", hs)
-		stream, err := s.host.send(peer, info.protocolID, hs)
-		if err != nil {
-			logger.Trace("failed to send message to peer", "peer", peer, "error", err)
-			return err
-		}
-
-		hsData.stream = stream
-		info.outboundHandshakeData.Store(peer, hsData)
-
-		if info.handshakeValidator == nil {
-			return nil
-		}
-
-		hsTimer := time.NewTimer(handshakeTimeout)
-
-		var hs Handshake
-		select {
-		case <-hsTimer.C:
-			logger.Trace("handshake timeout reached", "protocol", info.protocolID, "peer", peer)
-			_ = stream.Close()
-			info.outboundHandshakeData.Delete(peer)
-			return nil
-		case hsResponse := <-s.readHandshake(stream, info.handshakeDecoder):
-			hsTimer.Stop()
-			if hsResponse.err != nil {
-				logger.Trace("failed to read handshake", "protocol", info.protocolID, "peer", peer, "error", err)
-				_ = stream.Close()
-				info.outboundHandshakeData.Delete(peer)
-				return nil
-			}
-
-			hs = hsResponse.hs
-			hsData.received = true
-		}
-
-		err = info.handshakeValidator(peer, hs)
-		if err != nil {
-			logger.Trace("failed to validate handshake", "protocol", info.protocolID, "peer", peer, "error", err)
-			hsData.validated = false
-			info.outboundHandshakeData.Store(peer, hsData)
-			return err
-		}
-
-		hsData.validated = true
-		info.outboundHandshakeData.Store(peer, hsData)
-		logger.Trace("sender: validated handshake", "protocol", info.protocolID, "peer", peer)
-=======
 func closeOutboundStream(info *notificationsProtocol, peerID peer.ID, stream libp2pnetwork.Stream) {
 	logger.Debugf(
 		"cleaning up outbound handshake data for protocol=%s, peer=%s",
@@ -336,10 +267,10 @@
 	_ = stream.Close()
 }
 
-func (s *Service) sendData(peer peer.ID, hs Handshake, info *notificationsProtocol, msg NotificationsMessage) {
+func (s *Service) sendData(peer peer.ID, hs Handshake, info *notificationsProtocol, msg NotificationsMessage) error {
 	if info.handshakeValidator == nil {
 		logger.Errorf("handshakeValidator is not set for protocol %s", info.protocolID)
-		return
+		return nil
 	}
 
 	if support, err := s.host.supportsProtocol(peer, info.protocolID); err != nil || !support {
@@ -348,30 +279,20 @@
 			Reason: peerset.BadProtocolReason,
 		}, peer)
 
-		return
+		return errors.New("peer does not support protocol")
 	}
 
 	stream, err := s.sendHandshake(peer, hs, info)
 	if err != nil {
 		logger.Debugf("failed to send handshake to peer %s on protocol %s: %s", peer, info.protocolID, err)
-		return
->>>>>>> 2f9f80c5
+		return err
 	}
 
 	if s.host.messageCache != nil {
 		added, err := s.host.messageCache.put(peer, msg)
 		if err != nil {
-<<<<<<< HEAD
-			logger.Error("failed to add message to cache", "peer", peer, "error", err)
+			logger.Errorf("failed to add message to cache for peer %s: %s", peer, err)
 			return err
-		}
-
-		if !added {
-			return nil
-=======
-			logger.Errorf("failed to add message to cache for peer %s: %s", peer, err)
-			return
->>>>>>> 2f9f80c5
 		}
 
 		// TODO: ensure grandpa stores *all* previously received votes and discards them
@@ -385,19 +306,15 @@
 	}
 
 	// we've completed the handshake with the peer, send message directly
-<<<<<<< HEAD
-	logger.Debug("sending message", "protocol", info.protocolID, "peer", peer, "message", msg)
-=======
 	logger.Tracef("sending message to peer %s using protocol %s: %s", peer, info.protocolID, msg)
 	if err := s.host.writeToStream(stream, msg); err != nil {
 		logger.Debugf("failed to send message to peer %s: %s", peer, err)
->>>>>>> 2f9f80c5
 
 		// the stream was closed or reset, close it on our end and delete it from our peer's data
 		if errors.Is(err, io.EOF) || errors.Is(err, mux.ErrReset) {
 			closeOutboundStream(info, peer, stream)
 		}
-		return
+		return err
 	}
 
 	logger.Tracef("successfully sent message on protocol %s to peer %s: message=", info.protocolID, peer, msg)
@@ -405,6 +322,7 @@
 		Value:  peerset.GossipSuccessValue,
 		Reason: peerset.GossipSuccessReason,
 	}, peer)
+	return nil
 }
 
 func (s *Service) sendHandshake(peer peer.ID, hs Handshake, info *notificationsProtocol) (libp2pnetwork.Stream, error) {
@@ -434,13 +352,6 @@
 		peer, info.protocolID, hs)
 	stream, err := s.host.send(peer, info.protocolID, hs)
 	if err != nil {
-<<<<<<< HEAD
-		logger.Trace("failed to send message to peer", "peer", peer, "error", err)
-		return err
-	}
-
-	return nil
-=======
 		logger.Tracef("failed to send message to peer %s: %s", peer, err)
 		// don't need to close the stream here, as it's nil!
 		return nil, err
@@ -492,7 +403,6 @@
 	info.outboundHandshakeData.Store(peer, hsData)
 	logger.Tracef("sender: validated handshake from peer %s using protocol %s", peer, info.protocolID)
 	return hsData.stream, nil
->>>>>>> 2f9f80c5
 }
 
 // broadcastExcluding sends a message to each connected peer except the given peer,
@@ -515,7 +425,7 @@
 		go func(p peer.ID) {
 			err = s.sendData(p, hs, info, msg)
 			if err != nil {
-				logger.Debug("failed to send message to peer", "peer", p, "message", msg, "error", err)
+				logger.Debugf("failed to send message %s to peer %s: %s", msg, p, err)
 			}
 		}(p)
 	}
