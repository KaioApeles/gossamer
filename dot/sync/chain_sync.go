// Copyright 2021 ChainSafe Systems (ON)
// SPDX-License-Identifier: LGPL-3.0-only

package sync

import (
	"bytes"
	"context"
	"errors"
	"fmt"
	"math/big"
	"sync"
	"time"

	"github.com/ChainSafe/chaindb"
	"github.com/libp2p/go-libp2p/core/peer"
	"github.com/prometheus/client_golang/prometheus"
	"github.com/prometheus/client_golang/prometheus/promauto"
	"golang.org/x/exp/slices"

	"github.com/ChainSafe/gossamer/dot/network"
	"github.com/ChainSafe/gossamer/dot/peerset"
	"github.com/ChainSafe/gossamer/dot/telemetry"
	"github.com/ChainSafe/gossamer/dot/types"
	"github.com/ChainSafe/gossamer/lib/blocktree"
	"github.com/ChainSafe/gossamer/lib/common"
)

var _ ChainSync = &chainSync{}
var errUnableToGetTarget = errors.New("unable to get target")

type chainSyncState byte

const (
	bootstrap chainSyncState = iota
	tip
)

func (s chainSyncState) String() string {
	switch s {
	case bootstrap:
		return "bootstrap"
	case tip:
		return "tip"
	default:
		return "unknown"
	}
}

var (
	bootstrapRequestData = network.RequestedDataHeader + network.RequestedDataBody + network.RequestedDataJustification
	pendingBlocksLimit   = maxResponseSize * 32
	isSyncedGauge        = promauto.NewGauge(prometheus.GaugeOpts{
		Namespace: "gossamer_network_syncer",
		Name:      "is_synced",
		Help:      "bool representing whether the node is synced to the head of the chain",
	})
)

// peerState tracks our peers's best reported blocks
type peerState struct {
	who    peer.ID
	hash   common.Hash
	number uint
}

// ChainSync contains the methods used by the high-level service into the `chainSync` module
type ChainSync interface {
	start()
	stop()

	// called upon receiving a BlockAnnounce
	setBlockAnnounce(from peer.ID, header *types.Header) error

	// called upon receiving a BlockAnnounceHandshake
	setPeerHead(p peer.ID, hash common.Hash, number uint) error

	// syncState returns the current syncing state
	syncState() chainSyncState

	// getHighestBlock returns the highest block or an error
	getHighestBlock() (highestBlock uint, err error)
}

type announcedBlock struct {
	who    peer.ID
	header *types.Header
}

type chainSync struct {
	ctx    context.Context
	cancel context.CancelFunc

	blockState BlockState
	network    Network

	workerPool      *syncWorkerPool
	blockAnnounceCh chan announcedBlock

	// tracks the latest state we know of from our peers,
	// ie. their best block hash and number
	peerStateLock sync.RWMutex
	peerState     map[peer.ID]*peerState

	// disjoint set of blocks which are known but not ready to be processed
	// ie. we only know the hash, number, or the parent block is unknown, or the body is unknown
	// note: the block may have empty fields, as some data about it may be unknown
	pendingBlocks      DisjointBlockSet
	pendingBlockDoneCh chan<- struct{}

	state       chainSyncState
	benchmarker *syncBenchmarker

	finalisedCh <-chan *types.FinalisationInfo

	minPeers     int
	slotDuration time.Duration

	logSyncTicker  *time.Ticker
	logSyncTickerC <-chan time.Time // channel as field for unit testing
	logSyncStarted bool
	logSyncDone    chan struct{}
<<<<<<< HEAD

	storageState       StorageState
	transactionState   TransactionState
	babeVerifier       BabeVerifier
	finalityGadget     FinalityGadget
	blockImportHandler BlockImportHandler
	telemetry          Telemetry
=======
	badBlocks      []string
>>>>>>> 3a22b723
}

type chainSyncConfig struct {
	bs                 BlockState
	net                Network
	pendingBlocks      DisjointBlockSet
	minPeers, maxPeers int
	slotDuration       time.Duration
<<<<<<< HEAD
	storageState       StorageState
	transactionState   TransactionState
	babeVerifier       BabeVerifier
	finalityGadget     FinalityGadget
	blockImportHandler BlockImportHandler
	telemetry          Telemetry
=======
	badBlocks          []string
>>>>>>> 3a22b723
}

func newChainSync(cfg chainSyncConfig) *chainSync {
	ctx, cancel := context.WithCancel(context.Background())
	const syncSamplesToKeep = 30
	const logSyncPeriod = 3 * time.Second
	logSyncTicker := time.NewTicker(logSyncPeriod)

	return &chainSync{
<<<<<<< HEAD
		storageState:       cfg.storageState,
		transactionState:   cfg.transactionState,
		babeVerifier:       cfg.babeVerifier,
		finalityGadget:     cfg.finalityGadget,
		blockImportHandler: cfg.blockImportHandler,
		telemetry:          cfg.telemetry,
		ctx:                ctx,
		cancel:             cancel,
		blockState:         cfg.bs,
		network:            cfg.net,
		peerState:          make(map[peer.ID]*peerState),
		pendingBlocks:      cfg.pendingBlocks,
		state:              bootstrap,
		benchmarker:        newSyncBenchmarker(syncSamplesToKeep),
		finalisedCh:        cfg.bs.GetFinalisedNotifierChannel(),
		minPeers:           cfg.minPeers,
		slotDuration:       cfg.slotDuration,
		logSyncTicker:      logSyncTicker,
		logSyncTickerC:     logSyncTicker.C,
		logSyncDone:        make(chan struct{}),
		workerPool:         newSyncWorkerPool(cfg.net),
		blockAnnounceCh:    make(chan announcedBlock, cfg.maxPeers),
=======
		ctx:              ctx,
		cancel:           cancel,
		blockState:       cfg.bs,
		network:          cfg.net,
		workQueue:        make(chan *peerState, 1024),
		resultQueue:      make(chan *worker, 1024),
		peerState:        make(map[peer.ID]*peerState),
		ignorePeers:      make(map[peer.ID]struct{}),
		workerState:      newWorkerState(),
		readyBlocks:      cfg.readyBlocks,
		pendingBlocks:    cfg.pendingBlocks,
		state:            bootstrap,
		handler:          newBootstrapSyncer(cfg.bs),
		benchmarker:      newSyncBenchmarker(syncSamplesToKeep),
		finalisedCh:      cfg.bs.GetFinalisedNotifierChannel(),
		minPeers:         cfg.minPeers,
		maxWorkerRetries: uint16(cfg.maxPeers),
		slotDuration:     cfg.slotDuration,
		logSyncTicker:    logSyncTicker,
		logSyncTickerC:   logSyncTicker.C,
		logSyncDone:      make(chan struct{}),
		badBlocks:        cfg.badBlocks,
>>>>>>> 3a22b723
	}
}

func (cs *chainSync) start() {
	// wait until we have a minimal workers in the sync worker pool
	// and we have a clear target otherwise just wait
	for {
		_, err := cs.getTarget()
		totalAvailable := cs.workerPool.totalWorkers()

		if err == nil && totalAvailable >= uint(cs.minPeers) {
			break
		}

		time.Sleep(time.Millisecond * 100)
	}

	isSyncedGauge.Set(float64(cs.state))

	pendingBlockDoneCh := make(chan struct{})
	cs.pendingBlockDoneCh = pendingBlockDoneCh

	go cs.pendingBlocks.run(cs.finalisedCh, pendingBlockDoneCh)
	go cs.sync()
	cs.logSyncStarted = true
	go cs.logSyncSpeed()
}

func (cs *chainSync) stop() {
	if cs.pendingBlockDoneCh != nil {
		close(cs.pendingBlockDoneCh)
	}
	cs.cancel()
	if cs.logSyncStarted {
		<-cs.logSyncDone
	}
}

func (cs *chainSync) syncState() chainSyncState {
	return cs.state
}

func (cs *chainSync) setBlockAnnounce(who peer.ID, blockAnnounceHeader *types.Header) error {
	blockAnnounceHeaderHash := blockAnnounceHeader.Hash()
	// check if we already know of this block, if not,
	// add to pendingBlocks set
	has, err := cs.blockState.HasHeader(blockAnnounceHeaderHash)
	if err != nil {
		return err
	}

	if has {
		return blocktree.ErrBlockExists
	}

	// if the peer reports a lower or equal best block number than us,
	// check if they are on a fork or not
	bestBlockHeader, err := cs.blockState.BestBlockHeader()
	if err != nil {
		return fmt.Errorf("best block header: %w", err)
	}

	if blockAnnounceHeader.Number <= bestBlockHeader.Number {
		// check if our block hash for that number is the same, if so, do nothing
		// as we already have that block
		ourHash, err := cs.blockState.GetHashByNumber(blockAnnounceHeader.Number)
		if err != nil {
			return fmt.Errorf("get block hash by number: %w", err)
		}

		if ourHash == blockAnnounceHeaderHash {
			return nil
		}

		// check if their best block is on an invalid chain, if it is,
		// potentially downscore them
		// for now, we can remove them from the syncing peers set
		fin, err := cs.blockState.GetHighestFinalisedHeader()
		if err != nil {
			return fmt.Errorf("get highest finalised header: %w", err)
		}

		// their block hash doesn't match ours for that number (ie. they are on a different
		// chain), and also the highest finalised block is higher than that number.
		// thus the peer is on an invalid chain
		if fin.Number >= blockAnnounceHeader.Number {
			// TODO: downscore this peer, or temporarily don't sync from them? (#1399)
			// perhaps we need another field in `peerState` to mark whether the state is valid or not
			cs.network.ReportPeer(peerset.ReputationChange{
				Value:  peerset.BadBlockAnnouncementValue,
				Reason: peerset.BadBlockAnnouncementReason,
			}, who)
			return fmt.Errorf("%w: for peer %s and block number %d",
				errPeerOnInvalidFork, who, blockAnnounceHeader.Number)
		}

		// peer is on a fork, check if we have processed the fork already or not
		// ie. is their block written to our db?
		has, err := cs.blockState.HasHeader(blockAnnounceHeaderHash)
		if err != nil {
			return fmt.Errorf("has header: %w", err)
		}

		// if so, do nothing, as we already have their fork
		if has {
			return nil
		}
	}

	hasPendingBlock := cs.pendingBlocks.hasBlock(blockAnnounceHeaderHash)
	if hasPendingBlock {
		return fmt.Errorf("block %s (#%d) already in the pending set",
			blockAnnounceHeaderHash, blockAnnounceHeader.Number)
	}

	if err = cs.pendingBlocks.addHeader(blockAnnounceHeader); err != nil {
		return fmt.Errorf("adding pending block header: %w", err)
	}

	// we assume that if a peer sends us a block announce for a certain block,
	// that is also has the chain up until and including that block.
	// this may not be a valid assumption, but perhaps we can assume that
	// it is likely they will receive this block and its ancestors before us.
	cs.blockAnnounceCh <- announcedBlock{
		who:    who,
		header: blockAnnounceHeader,
	}
	return nil
}

// setPeerHead sets a peer's best known block
func (cs *chainSync) setPeerHead(who peer.ID, bestHash common.Hash, bestNumber uint) error {
	err := cs.workerPool.addWorkerFromBlockAnnounce(who)
	if err != nil {
		logger.Errorf("adding a potential worker: %s", err)
	}

	cs.peerStateLock.Lock()
	defer cs.peerStateLock.Unlock()

	cs.peerState[who] = &peerState{
		who:    who,
		hash:   bestHash,
		number: bestNumber,
	}
	return nil
}

func (cs *chainSync) logSyncSpeed() {
	defer close(cs.logSyncDone)
	defer cs.logSyncTicker.Stop()

	for {
		before, err := cs.blockState.BestBlockHeader()
		if err != nil {
			continue
		}

		if cs.state == bootstrap {
			cs.benchmarker.begin(time.Now(), before.Number)
		}

		select {
		case <-cs.logSyncTickerC: // channel of cs.logSyncTicker
		case <-cs.ctx.Done():
			return
		}

		finalised, err := cs.blockState.GetHighestFinalisedHeader()
		if err != nil {
			continue
		}

		after, err := cs.blockState.BestBlockHeader()
		if err != nil {
			continue
		}

		totalWorkers := cs.workerPool.totalWorkers()

		switch cs.state {
		case bootstrap:
			cs.benchmarker.end(time.Now(), after.Number)
			target, err := cs.getTarget()
			if errors.Is(err, errUnableToGetTarget) {
				continue
			} else if err != nil {
				logger.Errorf("while getting target: %s", err)
				continue
			}

			logger.Infof(
				"🔗 imported blocks from %d to %d (hashes [%s ... %s])",
				before.Number, after.Number, before.Hash(), after.Hash())

			logger.Infof(
				"🚣 currently syncing, %d connected peers, %d peers available to sync, "+
					"target block number %d, %.2f average blocks/second, "+
					"%.2f overall average, finalised block number %d with hash %s",
				len(cs.network.Peers()),
				totalWorkers,
				target, cs.benchmarker.mostRecentAverage(),
				cs.benchmarker.average(), finalised.Number, finalised.Hash())
		case tip:
			logger.Infof(
				"💤 node waiting, %d connected peers, %d peers available to sync, "+
					"head block number %d with hash %s, "+
					"finalised block number %d with hash %s",
				len(cs.network.Peers()),
				totalWorkers,
				after.Number, after.Hash(),
				finalised.Number, finalised.Hash())
		}
	}
}

func (cs *chainSync) sync() {
	for {
		err := cs.maybeSwitchMode()
		if err != nil {
			logger.Errorf("trying to switch mode: %w", err)
			return
		}

		switch {
		case cs.state == bootstrap:
			logger.Infof("using bootstrap sync")
			err = cs.executeBootstrapSync()
		case cs.state == tip:
			logger.Infof("using tip sync")
			err = cs.executeTipSync()
		}

		if err != nil {
			logger.Errorf("executing bootstrap sync: %s", err)
			continue
		}
	}
}

func (cs *chainSync) executeTipSync() error {
	for {
		cs.workerPool.useConnectedPeers()
		slotDurationTimer := time.NewTimer(cs.slotDuration)

		select {
		case blockAnnouncement := <-cs.blockAnnounceCh:
			if !slotDurationTimer.Stop() {
				<-slotDurationTimer.C
			}

			who := blockAnnouncement.who
			announcedHash := blockAnnouncement.header.Hash()
			announcedNumber := blockAnnouncement.header.Number

			has, err := cs.blockState.HasHeader(announcedHash)
			if err != nil {
				return fmt.Errorf("checking if header exists: %s", err)
			}

			if has {
				continue
			}

			bestBlockHeader, err := cs.blockState.BestBlockHeader()
			if err != nil {
				return fmt.Errorf("getting best block header: %w", err)
			}

			// if the announced block contains a lower number than our best
			// block header, let's check if it is greater than our latests
			// finalized header, if so this block belongs to a fork chain
			if announcedNumber < bestBlockHeader.Number {
				highestFinalizedHeader, err := cs.blockState.GetHighestFinalisedHeader()
				if err != nil {
					return fmt.Errorf("getting highest finalized header")
				}

				// ignore the block if it has the same or lower number
				if announcedNumber <= highestFinalizedHeader.Number {
					continue
				}

				logger.Debugf("block announce lower than best block %s (#%d) and greater highest finalized %s (#%d)",
					bestBlockHeader.Hash(), bestBlockHeader.Number, highestFinalizedHeader.Hash(), highestFinalizedHeader.Number)

				parentExists, err := cs.blockState.HasHeader(blockAnnouncement.header.ParentHash)
				if err != nil && !errors.Is(err, chaindb.ErrKeyNotFound) {
					return fmt.Errorf("while checking header exists: %w", err)
				}

				gapLength := uint32(1)
				startAtBlock := announcedNumber
				var request *network.BlockRequestMessage

				if parentExists {
					request = singleBlockRequest(announcedHash, bootstrapRequestData)
				} else {
					gapLength = uint32(announcedNumber - highestFinalizedHeader.Number)
					startAtBlock = highestFinalizedHeader.Number + 1
					request = descendingBlockRequest(announcedHash, gapLength, bootstrapRequestData)
				}

				logger.Debugf("received a block announce from %s, requesting %d blocks, starting %s (#%d)",
					who, gapLength, announcedHash, announcedNumber)

				resultsQueue := make(chan *syncTaskResult)
				wg := sync.WaitGroup{}

				wg.Add(1)
				go cs.handleWorkersResults(resultsQueue, startAtBlock, gapLength, &wg)
				cs.workerPool.submitRequest(request, resultsQueue)
				wg.Wait()
			} else {
				gapLength := uint32(announcedNumber - bestBlockHeader.Number)
				startAtBlock := announcedNumber
				totalBlocks := uint32(1)
				var request *network.BlockRequestMessage
				if gapLength > 1 {
					request = descendingBlockRequest(announcedHash, gapLength, bootstrapRequestData)
					startAtBlock = announcedNumber - uint(*request.Max) + 1
					totalBlocks = *request.Max

					logger.Debugf("received a block announce from %s, requesting %d blocks, descending request from %s (#%d)",
						who, gapLength, announcedHash, announcedNumber)
				} else {
					gapLength = 1
					request = singleBlockRequest(announcedHash, bootstrapRequestData)
					logger.Debugf("received a block announce from %s, requesting a single block %s (#%d)",
						who, announcedHash, announcedNumber)
				}

				resultsQueue := make(chan *syncTaskResult)
				wg := sync.WaitGroup{}

				wg.Add(1)
				go cs.handleWorkersResults(resultsQueue, startAtBlock, totalBlocks, &wg)
				cs.workerPool.submitRequest(request, resultsQueue)
				wg.Wait()
			}

			err = cs.requestPendingBlocks()
			if err != nil {
				return fmt.Errorf("while requesting pending blocks")
			}
		}
	}

}

func (cs *chainSync) requestPendingBlocks() error {
	logger.Info("starting request pending blocks")
	if cs.pendingBlocks.size() == 0 {
		return nil
	}

	highestFinalized, err := cs.blockState.GetHighestFinalisedHeader()
	if err != nil {
		return fmt.Errorf("getting highest finalised header: %w", err)
	}

	for _, pendingBlock := range cs.pendingBlocks.getBlocks() {
		if pendingBlock.number <= highestFinalized.Number {
			cs.pendingBlocks.removeBlock(pendingBlock.hash)
			continue
		}

		parentExists, err := cs.blockState.HasHeader(pendingBlock.header.ParentHash)
		if err != nil {
			return fmt.Errorf("getting pending block parent header: %w", err)
		}

		if parentExists {
			err := cs.handleReadyBlock(pendingBlock.toBlockData())
			if err != nil {
				return fmt.Errorf("handling ready block: %w", err)
			}
			continue
		}

		gapLength := pendingBlock.number - highestFinalized.Number
		if gapLength > 128 {
			logger.Criticalf("GAP LENGHT: %d, GREATER THAN 128 block", gapLength)
			gapLength = 128
		}

		descendingGapRequest := descendingBlockRequest(pendingBlock.hash,
			uint32(gapLength), bootstrapRequestData)
		startAtBlock := pendingBlock.number - uint(*descendingGapRequest.Max) + 1

		// the `requests` in the tip sync are not related necessarily
		// the is why we need to treat them separately
		wg := sync.WaitGroup{}
		wg.Add(1)
		resultsQueue := make(chan *syncTaskResult)

		// TODO: we should handle the requests concurrently
		// a way of achieve that is by constructing a new `handleWorkersResults` for
		// handling only tip sync requests
		go cs.handleWorkersResults(resultsQueue, startAtBlock, *descendingGapRequest.Max, &wg)
		cs.workerPool.submitRequest(descendingGapRequest, resultsQueue)
		wg.Wait()
	}

	return nil
}

func (cs *chainSync) executeBootstrapSync() error {
	endBootstrapSync := false
	for {
		if endBootstrapSync {
			return nil
		}

		bestBlockHeader, err := cs.blockState.BestBlockHeader()
		if err != nil {
			return fmt.Errorf("getting best block header while syncing: %w", err)
		}
		startRequestAt := bestBlockHeader.Number + 1
		cs.workerPool.useConnectedPeers()

		// we build the set of requests based on the amount of available peers
		// in the worker pool, if we have more peers than `maxRequestAllowed`
		// so we limit to `maxRequestAllowed` to avoid the error:
		// cannot reserve outbound connection: resource limit exceeded
		availableWorkers := cs.workerPool.totalWorkers()
		if availableWorkers > maxRequestAllowed {
			availableWorkers = maxRequestAllowed
		}

		// targetBlockNumber is the virtual target we will request, however
		// we should bound it to the real target which is collected through
		// block announces received from other peers
		targetBlockNumber := startRequestAt + uint(availableWorkers)*128
		realTarget, err := cs.getTarget()
		if err != nil {
			return fmt.Errorf("while getting target: %w", err)
		}

		if targetBlockNumber > realTarget {
			// basically if our virtual target is beyond the real target
			// that means we are fell requests far from the tip, then we
			// calculate the correct amount of missing requests and then
			// change to tip sync which should take care of the rest
			diff := targetBlockNumber - realTarget
			numOfRequestsToDrop := (diff / 128) + 1
			targetBlockNumber = targetBlockNumber - (numOfRequestsToDrop * 128)
			endBootstrapSync = true
		}

		requests := ascedingBlockRequests(startRequestAt, targetBlockNumber, bootstrapRequestData)
		expectedAmountOfBlocks := uint32(len(requests) * 128)

		wg := sync.WaitGroup{}
		resultsQueue := make(chan *syncTaskResult)

		wg.Add(1)
		go cs.handleWorkersResults(resultsQueue, startRequestAt, expectedAmountOfBlocks, &wg)
		cs.workerPool.submitRequests(requests, resultsQueue)

		wg.Wait()
	}
}

func (cs *chainSync) maybeSwitchMode() error {
	head, err := cs.blockState.BestBlockHeader()
	if err != nil {
		return fmt.Errorf("getting best block header: %w", err)
	}

	target, err := cs.getTarget()
	if err != nil {
		return fmt.Errorf("getting target: %w", err)
	}

	switch {
	case head.Number+maxResponseSize < target:
		// we are at least 128 blocks behind the head, switch to bootstrap
		cs.state = bootstrap
		isSyncedGauge.Set(float64(cs.state))
		logger.Debugf("switched sync mode to %d", cs.state)

	case head.Number+maxResponseSize > target:
		cs.state = tip
		isSyncedGauge.Set(float64(cs.state))
		logger.Debugf("switched sync mode to %d", cs.state)

	default:
		// head is between (target-128, target), and we don't want to switch modes.
	}

	return nil
}

// getTarget takes the average of all peer heads
// TODO: should we just return the highest? could be an attack vector potentially, if a peer reports some very large
// head block number, it would leave us in bootstrap mode forever
// it would be better to have some sort of standard deviation calculation and discard any outliers (#1861)
func (cs *chainSync) getTarget() (uint, error) {
	cs.peerStateLock.RLock()
	defer cs.peerStateLock.RUnlock()

	// in practice, this shouldn't happen, as we only start the module once we have some peer states
	if len(cs.peerState) == 0 {
		// return max uint32 instead of 0, as returning 0 would switch us to tip mode unexpectedly
		return 0, errUnableToGetTarget
	}

	// we are going to sort the data and remove the outliers then we will return the avg of all the valid elements
	uintArr := make([]uint, 0, len(cs.peerState))
	for _, ps := range cs.peerState {
		uintArr = append(uintArr, ps.number)
	}

	sum, count := nonOutliersSumCount(uintArr)
	quotientBigInt := big.NewInt(0).Div(sum, big.NewInt(int64(count)))
	return uint(quotientBigInt.Uint64()), nil
}

// handleWorkersResults, every time we submit requests to workers they results should be computed here
// and every cicle we should endup with a complete chain, whenever we identify
// any error from a worker we should evaluate the error and re-insert the request
// in the queue and wait for it to completes
func (cs *chainSync) handleWorkersResults(workersResults chan *syncTaskResult, startAtBlock uint, totalBlocks uint32, wg *sync.WaitGroup) {
	defer wg.Done()

	logger.Debugf("starting handleWorkersResults, waiting %d blocks", totalBlocks)
	syncingChain := make([]*types.BlockData, totalBlocks)

loop:
	for {
		// in a case where we don't handle workers results we should check the pool
		idleDuration := time.Minute
		idleTimer := time.NewTimer(idleDuration)

		select {
		case <-idleTimer.C:
			logger.Warnf("idle ticker triggered! checking pool")
			cs.workerPool.useConnectedPeers()
			continue

		// TODO: implement a case to stop
		case taskResult := <-workersResults:
			if !idleTimer.Stop() {
				<-idleTimer.C
			}

			logger.Infof("task result: peer(%s), error: %v, hasResponse: %v",
				taskResult.who, taskResult.err != nil, taskResult.response != nil)

			if taskResult.err != nil {
				logger.Criticalf("task result error: %s", taskResult.err)

				if errors.Is(taskResult.err, network.ErrReceivedEmptyMessage) {
					cs.workerPool.submitRequest(taskResult.request, workersResults)
					continue
				}

				cs.workerPool.shutdownWorker(taskResult.who, true)
				cs.workerPool.submitRequest(taskResult.request, workersResults)
				continue
			}

			who := taskResult.who
			request := taskResult.request
			response := taskResult.response

			if request.Direction == network.Descending {
				// reverse blocks before pre-validating and placing in ready queue
				reverseBlockData(response.BlockData)
			}

			err := cs.validateResponse(request, response, who)
			switch {
			case errors.Is(err, errResponseIsNotChain):
				logger.Criticalf("response invalid: %s", err)
				cs.workerPool.shutdownWorker(taskResult.who, true)
				cs.workerPool.submitRequest(taskResult.request, workersResults)
				continue
			case errors.Is(err, errEmptyBlockData):
				cs.workerPool.submitRequest(taskResult.request, workersResults)
				continue
			case errors.Is(err, errUnknownParent):
			case err != nil:
				logger.Criticalf("response invalid: %s", err)
				cs.workerPool.shutdownWorker(taskResult.who, true)
				cs.workerPool.submitRequest(taskResult.request, workersResults)
				continue
			}

			if len(response.BlockData) > 0 {
				firstBlockInResponse := response.BlockData[0]
				lastBlockInResponse := response.BlockData[len(response.BlockData)-1]

				logger.Tracef("processing %d blocks: %d (%s) to %d (%s)",
					len(response.BlockData),
					firstBlockInResponse.Header.Number, firstBlockInResponse.Hash,
					lastBlockInResponse.Header.Number, lastBlockInResponse.Hash)
			}

			for _, blockInResponse := range response.BlockData {
				blockExactIndex := blockInResponse.Header.Number - startAtBlock
				syncingChain[blockExactIndex] = blockInResponse
			}

			// we need to check if we've filled all positions
			// otherwise we should wait for more responses
			for _, element := range syncingChain {
				if element == nil {
					continue loop
				}
			}
			break loop
		}
	}

	logger.Debugf("synced %d blocks, starting process", totalBlocks)
	if len(syncingChain) >= 2 {
		// ensuring the parents are in the right place
		parentElement := syncingChain[0]
		for _, element := range syncingChain[1:] {
			if parentElement.Header.Hash() != element.Header.ParentHash {
				panic(fmt.Sprintf("expected %s be parent of %s",
					parentElement.Header.Hash(), element.Header.ParentHash))
			}
			parentElement = element
		}
	}

	// response was validated! place into ready block queue
	for _, bd := range syncingChain {
		// block is ready to be processed!
		if err := cs.handleReadyBlock(bd); err != nil {
			logger.Criticalf("error while handling a ready block: %s", err)
			return
		}
	}
}

func (cs *chainSync) handleReadyBlock(bd *types.BlockData) error {
	// if header was not requested, get it from the pending set
	// if we're expecting headers, validate should ensure we have a header
	if bd.Header == nil {
		block := cs.pendingBlocks.getBlock(bd.Hash)
		if block == nil {
			// block wasn't in the pending set!
			// let's check the db as maybe we already processed it
			has, err := cs.blockState.HasHeader(bd.Hash)
			if err != nil && !errors.Is(err, chaindb.ErrKeyNotFound) {
				logger.Debugf("failed to check if header is known for hash %s: %s", bd.Hash, err)
				return err
			}

			if has {
				logger.Tracef("ignoring block we've already processed, hash=%s", bd.Hash)
				return err
			}

			// this is bad and shouldn't happen
			logger.Errorf("block with unknown header is ready: hash=%s", bd.Hash)
			return err
		}

		bd.Header = block.header
	}

	if bd.Header == nil {
		logger.Errorf("new ready block number (unknown) with hash %s", bd.Hash)
		return nil
	}

	err := cs.processBlockData(*bd)
	if err != nil {
		// depending on the error, we might want to save this block for later
		logger.Errorf("block data processing for block with hash %s failed: %s", bd.Hash, err)
		return err
	}

	cs.pendingBlocks.removeBlock(bd.Hash)
	return nil
}

// processBlockData processes the BlockData from a BlockResponse and
// returns the index of the last BlockData it handled on success,
// or the index of the block data that errored on failure.
func (cs *chainSync) processBlockData(blockData types.BlockData) error { //nolint:revive
	// logger.Debugf("processing block data with hash %s", blockData.Hash)

	headerInState, err := cs.blockState.HasHeader(blockData.Hash)
	if err != nil {
		return fmt.Errorf("checking if block state has header: %w", err)
	}

	bodyInState, err := cs.blockState.HasBlockBody(blockData.Hash)
	if err != nil {
		return fmt.Errorf("checking if block state has body: %w", err)
	}

	// while in bootstrap mode we don't need to broadcast block announcements
	announceImportedBlock := cs.state == tip
	if headerInState && bodyInState {
		//logger.Infof("Process Block With State Header And Body in State: %s (#%d)", blockData.Hash.Short(), blockData.Number())
		err = cs.processBlockDataWithStateHeaderAndBody(blockData, announceImportedBlock)
		if err != nil {
			return fmt.Errorf("processing block data with header and "+
				"body in block state: %w", err)
		}
		return nil
	}

	if blockData.Header != nil {
		if blockData.Body != nil {
			//logger.Infof("Process Block With Header And Body: %s (#%d)", blockData.Hash.Short(), blockData.Number())
			err = cs.processBlockDataWithHeaderAndBody(blockData, announceImportedBlock)
			if err != nil {
				return fmt.Errorf("processing block data with header and body: %w", err)
			}
		}

		if blockData.Justification != nil && len(*blockData.Justification) > 0 {
			logger.Infof("Process Block Justification: %s (#%d)", blockData.Hash.Short(), blockData.Number())
			err = cs.handleJustification(blockData.Header, *blockData.Justification)
			if err != nil {
				return fmt.Errorf("handling justification: %w", err)
			}
		}
	}

	err = cs.blockState.CompareAndSetBlockData(&blockData)
	if err != nil {
		return fmt.Errorf("comparing and setting block data: %w", err)
	}

	return nil
}

func (cs *chainSync) processBlockDataWithStateHeaderAndBody(blockData types.BlockData, //nolint:revive
	announceImportedBlock bool) (err error) {
	// TODO: fix this; sometimes when the node shuts down the "best block" isn't stored properly,
	// so when the node restarts it has blocks higher than what it thinks is the best, causing it not to sync
	// if we update the node to only store finalised blocks in the database, this should be fixed and the entire
	// code block can be removed (#1784)
	block, err := cs.blockState.GetBlockByHash(blockData.Hash)
	if err != nil {
		return fmt.Errorf("getting block by hash: %w", err)
	}

	err = cs.blockState.AddBlockToBlockTree(block)
	if errors.Is(err, blocktree.ErrBlockExists) {
		logger.Debugf(
			"block number %d with hash %s already exists in block tree, skipping it.",
			block.Header.Number, blockData.Hash)
		return nil
	} else if err != nil {
		return fmt.Errorf("adding block to blocktree: %w", err)
	}

	if blockData.Justification != nil && len(*blockData.Justification) > 0 {
		err = cs.handleJustification(&block.Header, *blockData.Justification)
		if err != nil {
			return fmt.Errorf("handling justification: %w", err)
		}
	}

	// TODO: this is probably unnecessary, since the state is already in the database
	// however, this case shouldn't be hit often, since it's only hit if the node state
	// is rewinded or if the node shuts down unexpectedly (#1784)
	state, err := cs.storageState.TrieState(&block.Header.StateRoot)
	if err != nil {
		return fmt.Errorf("loading trie state: %w", err)
	}

	err = cs.blockImportHandler.HandleBlockImport(block, state, announceImportedBlock)
	if err != nil {
		return fmt.Errorf("handling block import: %w", err)
	}

	return nil
}

func (cs *chainSync) processBlockDataWithHeaderAndBody(blockData types.BlockData, //nolint:revive
	announceImportedBlock bool) (err error) {
	err = cs.babeVerifier.VerifyBlock(blockData.Header)
	if err != nil {
		return fmt.Errorf("babe verifying block: %w", err)
	}

	cs.handleBody(blockData.Body)

	block := &types.Block{
		Header: *blockData.Header,
		Body:   *blockData.Body,
	}

	err = cs.handleBlock(block, announceImportedBlock)
	if err != nil {
		return fmt.Errorf("handling block: %w", err)
	}

	return nil
}

// handleHeader handles block bodies included in BlockResponses
func (cs *chainSync) handleBody(body *types.Body) {
	for _, ext := range *body {
		cs.transactionState.RemoveExtrinsic(ext)
	}
}

func (cs *chainSync) handleJustification(header *types.Header, justification []byte) (err error) {
	logger.Debugf("handling justification for block %d...", header.Number)

	headerHash := header.Hash()
	err = cs.finalityGadget.VerifyBlockJustification(headerHash, justification)
	if err != nil {
		return fmt.Errorf("verifying block number %d justification: %w", header.Number, err)
	}

	err = cs.blockState.SetJustification(headerHash, justification)
	if err != nil {
		return fmt.Errorf("setting justification for block number %d: %w", header.Number, err)
	}

	logger.Infof("🔨 finalised block number %d with hash %s", header.Number, headerHash)
	return nil
}

// handleHeader handles blocks (header+body) included in BlockResponses
func (cs *chainSync) handleBlock(block *types.Block, announceImportedBlock bool) error {
	parent, err := cs.blockState.GetHeader(block.Header.ParentHash)
	if err != nil {
		return fmt.Errorf("%w: %s", errFailedToGetParent, err)
	}

	cs.storageState.Lock()
	defer cs.storageState.Unlock()

	ts, err := cs.storageState.TrieState(&parent.StateRoot)
	if err != nil {
		return err
	}

	root := ts.MustRoot()
	if !bytes.Equal(parent.StateRoot[:], root[:]) {
		panic("parent state root does not match snapshot state root")
	}

	rt, err := cs.blockState.GetRuntime(parent.Hash())
	if err != nil {
		return err
	}

	rt.SetContextStorage(ts)

	_, err = rt.ExecuteBlock(block)
	if err != nil {
		return fmt.Errorf("failed to execute block %d: %w", block.Header.Number, err)
	}

	if err = cs.blockImportHandler.HandleBlockImport(block, ts, announceImportedBlock); err != nil {
		return err
	}

	//logger.Debugf("🔗 imported block number %d with hash %s", block.Header.Number, block.Header.Hash())

	blockHash := block.Header.Hash()
	cs.telemetry.SendMessage(telemetry.NewBlockImport(
		&blockHash,
		block.Header.Number,
		"NetworkInitialSync"))

	return nil
}

// validateResponse performs pre-validation of a block response before placing it into either the
// pendingBlocks or readyBlocks set.
// It checks the following:
//   - the response is not empty
//   - the response contains all the expected fields
//   - the block is not contained in the bad block list
//   - each block has the correct parent, ie. the response constitutes a valid chain
func (cs *chainSync) validateResponse(req *network.BlockRequestMessage,
	resp *network.BlockResponseMessage, p peer.ID) error {
	if resp == nil || len(resp.BlockData) == 0 {
		return errEmptyBlockData
	}

	logger.Tracef("validating block response starting at block hash %s", resp.BlockData[0].Hash)

	var (
		prev, curr *types.Header
		err        error
	)
	headerRequested := (req.RequestedData & network.RequestedDataHeader) == 1

	for i, bd := range resp.BlockData {
		if err = cs.validateBlockData(req, bd, p); err != nil {
			return err
		}

		if headerRequested {
			curr = bd.Header
		} else {
			// if this is a justification-only request, make sure we have the block for the justification
			if err = cs.validateJustification(bd); err != nil {
				cs.network.ReportPeer(peerset.ReputationChange{
					Value:  peerset.BadJustificationValue,
					Reason: peerset.BadJustificationReason,
				}, p)
				return err
			}
			continue
		}

		if curr == nil {
			logger.Critical(">>>>>>>>>>>>>>>> CURR IS NIL!!")
		}

		// check that parent of first block in response is known (either in our db or in the ready queue)
		if i == 0 {
			prev = curr

			// check that we know the parent of the first block (or it's in the ready queue)
			has, _ := cs.blockState.HasHeader(curr.ParentHash)
			if has {
				continue
			}

			return errUnknownParent
		}

		// otherwise, check that this response forms a chain
		// ie. curr's parent hash is hash of previous header, and curr's number is previous number + 1
		if prev.Hash() != curr.ParentHash || curr.Number != prev.Number+1 {
			return errResponseIsNotChain
		}

		prev = curr
	}

	return nil
}

// validateBlockData checks that the expected fields are in the block data
func (cs *chainSync) validateBlockData(req *network.BlockRequestMessage, bd *types.BlockData, p peer.ID) error {
	if bd == nil {
		return errNilBlockData
	}

	requestedData := req.RequestedData

	if slices.Contains(cs.badBlocks, bd.Hash.String()) {
		logger.Errorf("Rejecting known bad block Number: %d Hash: %s", bd.Number(), bd.Hash)
		return errBadBlock
	}

	if (requestedData&network.RequestedDataHeader) == 1 && bd.Header == nil {
		cs.network.ReportPeer(peerset.ReputationChange{
			Value:  peerset.IncompleteHeaderValue,
			Reason: peerset.IncompleteHeaderReason,
		}, p)
		return errNilHeaderInResponse
	}

	if (requestedData&network.RequestedDataBody>>1) == 1 && bd.Body == nil {
		return fmt.Errorf("%w: hash=%s", errNilBodyInResponse, bd.Hash)
	}

	return nil
}

func (cs *chainSync) validateJustification(bd *types.BlockData) error {
	if bd == nil {
		return errNilBlockData
	}

	// this is ok, since the remote peer doesn't need to provide the info we request from them
	// especially with justifications, it's common that they don't have them.
	if bd.Justification == nil {
		return nil
	}

	has, _ := cs.blockState.HasHeader(bd.Hash)
	if !has {
		return errUnknownBlockForJustification
	}

	return nil
}

func (cs *chainSync) getHighestBlock() (highestBlock uint, err error) {
	cs.peerStateLock.RLock()
	defer cs.peerStateLock.RUnlock()

	if len(cs.peerState) == 0 {
		return 0, errNoPeers
	}

	for _, ps := range cs.peerState {
		if ps.number < highestBlock {
			continue
		}
		highestBlock = ps.number
	}

	return highestBlock, nil
}<|MERGE_RESOLUTION|>--- conflicted
+++ resolved
@@ -120,7 +120,6 @@
 	logSyncTickerC <-chan time.Time // channel as field for unit testing
 	logSyncStarted bool
 	logSyncDone    chan struct{}
-<<<<<<< HEAD
 
 	storageState       StorageState
 	transactionState   TransactionState
@@ -128,9 +127,7 @@
 	finalityGadget     FinalityGadget
 	blockImportHandler BlockImportHandler
 	telemetry          Telemetry
-=======
-	badBlocks      []string
->>>>>>> 3a22b723
+	badBlocks          []string
 }
 
 type chainSyncConfig struct {
@@ -139,16 +136,13 @@
 	pendingBlocks      DisjointBlockSet
 	minPeers, maxPeers int
 	slotDuration       time.Duration
-<<<<<<< HEAD
 	storageState       StorageState
 	transactionState   TransactionState
 	babeVerifier       BabeVerifier
 	finalityGadget     FinalityGadget
 	blockImportHandler BlockImportHandler
 	telemetry          Telemetry
-=======
 	badBlocks          []string
->>>>>>> 3a22b723
 }
 
 func newChainSync(cfg chainSyncConfig) *chainSync {
@@ -158,7 +152,6 @@
 	logSyncTicker := time.NewTicker(logSyncPeriod)
 
 	return &chainSync{
-<<<<<<< HEAD
 		storageState:       cfg.storageState,
 		transactionState:   cfg.transactionState,
 		babeVerifier:       cfg.babeVerifier,
@@ -181,30 +174,7 @@
 		logSyncDone:        make(chan struct{}),
 		workerPool:         newSyncWorkerPool(cfg.net),
 		blockAnnounceCh:    make(chan announcedBlock, cfg.maxPeers),
-=======
-		ctx:              ctx,
-		cancel:           cancel,
-		blockState:       cfg.bs,
-		network:          cfg.net,
-		workQueue:        make(chan *peerState, 1024),
-		resultQueue:      make(chan *worker, 1024),
-		peerState:        make(map[peer.ID]*peerState),
-		ignorePeers:      make(map[peer.ID]struct{}),
-		workerState:      newWorkerState(),
-		readyBlocks:      cfg.readyBlocks,
-		pendingBlocks:    cfg.pendingBlocks,
-		state:            bootstrap,
-		handler:          newBootstrapSyncer(cfg.bs),
-		benchmarker:      newSyncBenchmarker(syncSamplesToKeep),
-		finalisedCh:      cfg.bs.GetFinalisedNotifierChannel(),
-		minPeers:         cfg.minPeers,
-		maxWorkerRetries: uint16(cfg.maxPeers),
-		slotDuration:     cfg.slotDuration,
-		logSyncTicker:    logSyncTicker,
-		logSyncTickerC:   logSyncTicker.C,
-		logSyncDone:      make(chan struct{}),
-		badBlocks:        cfg.badBlocks,
->>>>>>> 3a22b723
+		badBlocks:          cfg.badBlocks,
 	}
 }
 
