--- conflicted
+++ resolved
@@ -1,59 +1,3 @@
 ## Labels
 
-<<<<<<< HEAD
-Please refer to the list of [labels.yml](/.github/labels.yml)
-=======
-Below is the list of labels and their descriptions used in Gossamer repository.
-
-
-- **Epic** - Issue used to track development status of a complex feature, aggregates several issues.
-- **Feature-branch** - pull request from feature branch to origin.
-- **Release** - pull request with next release changes.
-- **good first issue** - issues that are suitable for first-time contributors.
-- **`A-`**  Action needed label. Marks that there is a specific action needed for issue/PR.
-  - **A-tooBig** - issue or PR needs to be broken down to smaller parts.
-  - **A-stale** - issue or PR is deprecated and needs to be closed. 
-  - **A-blocked** - issue or PR is blocked  until something else changes.
-  - **A-triage** - issue description needs refactor and/or labeled.
-  - **A-debug** - issue requires detective debug work to figure out what's going wrong.
-  - **A-design** - issue requires design work to think about how it would best be accomplished.
-- **`T-`** Describes the type of issue or pull request.
-  - **T-bug** - this issue covers unexpected and/or wrong behaviour. 
-  - **T-feat** - this issue/pr is a new feature or functionality.
-  - **T-enhancement** - this issue/pr covers improvement of existing functionality. 
-  - **T-refactor** - this issue/pr covers refactoring of existing code.  
-  - **T-security** - this issue/pr covers security sensitive problem.
-  - **T-research** - this issue/pr is a research type issue.
-  - **T-investigation** - this issue/pr is an investigation, probably related to some bug with unknown causes.
-- **`C-`** Complexity label. We operate only 3 complexity levels.
-  - **C-simple** -  Minor changes, no additional research needed. Good first issue/review.
-  - **C-complex** - Complex changes across multiple modules. Possibly will require additional research.
-  - **C-chaotic** - Unpredictable nature of this task/changes makes its chaotic.
-- **`P-`** Priority level. We only have 3 priority levels, everything else is average by default. 
-  - **P-critical** - this must be fixed immediately or contributors or users will be severely impacted.
-  - **P-high** - this should be addressed ASAP. **Colour #FBCA04**
-  - **P-low** - this is mostly nice to have. **Colour #0E8A16**
-- **`S-`** Scope this work related to, could be multiple, but usually this means that task needs to be break down.
-  - **S-sync-[westend | kusama | polkadot | paseo]** -  related to particular network syncing.
-  - **S-tests** - issue related to adding new tests.  
-  - **S-doc** - documentation related.
-  - **S-cli** - issue related to Gossamer CLI.
-  - **S-ci** - issue related to continuous integration tasks or pipelines.
-  - **S-crypto** - issues related to the lib/crypto package.
-  - **S-grandpa** - issues related to block finality.
-  - **S-babe** - issues related to block production functionality. 
-  - **S-runtime**- issues related to the lib/runtime package
-  - **S-telemetry** - issue related to node telemetry and metrics reports. 
-  - **S-rpc** - issues related to the dot/rpc package.
-  - **S-scale** - issues related to the pkg/scale package.
-  - **S-utils** - issues related to all other lib packages.
-  - **S-network** - issues related to the dot/network package.
-  - **S-state** - issues related to dot/state package.
-  - **S-subsystems-overseer** - issues related to polkadot host overseer functionality.
-  - **S-subsystems-collator** - issues related to polkadot host collator subsystem functionality.
-  - **S-subsystems-backing** -  issues related to polkadot host backing subsystem functionality.
-  - **S-subsystems-availability** - issues related to polkadot host availability subsystem functionality.
-  - **S-subsystems-disputes** - issues related to polkadot host disputes subsystem functionality.
-  - **S-infrastructure** - issues related to infrastructure and DevOps.
-  - **S-dependencies** - issues related to dependencies changes. Used by dependabot.
->>>>>>> 2f6d82b8
+Please refer to the list of [labels.yml](/.github/labels.yml)